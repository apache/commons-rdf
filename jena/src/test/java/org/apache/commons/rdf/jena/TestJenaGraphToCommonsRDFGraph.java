/**
 * Licensed to the Apache Software Foundation (ASF) under one
 * or more contributor license agreements.  See the NOTICE file
 * distributed with this work for additional information
 * regarding copyright ownership.  The ASF licenses this file
 * to you under the Apache License, Version 2.0 (the
 * "License"); you may not use this file except in compliance
 * with the License.  You may obtain a copy of the License at
 *
 *     http://www.apache.org/licenses/LICENSE-2.0
 *
 * Unless required by applicable law or agreed to in writing, software
 * distributed under the License is distributed on an "AS IS" BASIS,
 * WITHOUT WARRANTIES OR CONDITIONS OF ANY KIND, either express or implied.
 * See the License for the specific language governing permissions and
 * limitations under the License.
 */

package org.apache.commons.rdf.jena;

import static org.junit.Assert.assertEquals;
import static org.junit.Assert.assertFalse;
import static org.junit.Assert.assertTrue;

import java.io.IOException;
import java.nio.file.Files;
import java.nio.file.Path;
import java.nio.file.StandardCopyOption;

import org.apache.commons.rdf.api.BlankNode;
import org.apache.commons.rdf.api.BlankNodeOrIRI;
import org.apache.commons.rdf.api.Graph ;
<<<<<<< HEAD
import org.apache.commons.rdf.api.RDF ;
import org.apache.jena.riot.Lang ;
=======
import org.apache.commons.rdf.api.RDFTerm;
import org.apache.commons.rdf.api.Triple;
import org.apache.commons.rdf.simple.Types;
import org.apache.jena.riot.Lang;
>>>>>>> 2a5dbf9f
import org.apache.jena.riot.RDFDataMgr ;
import org.apache.jena.sparql.graph.GraphFactory ;
import org.junit.After;
import org.junit.Before;
import org.junit.Test;

/** Adapt a Jena Graph after parsing data into it */
public class TestJenaGraphToCommonsRDFGraph {
    private static final boolean DEBUG = false;
	private Path turtleFile;

    
    @Before
    public void preparePath() throws IOException {    	
    	turtleFile = Files.createTempFile("commonsrdf", "test.ttl");    	
    	Files.copy(getClass().getResourceAsStream("/D.ttl"), turtleFile, StandardCopyOption.REPLACE_EXISTING);
    }
    
    @After
    public void deletePath() throws IOException {
    	if (turtleFile != null) { 
    		Files.deleteIfExists(turtleFile);
    	}
    }
    
    @Test
	public void jenaToCommonsRDF() throws Exception {
        org.apache.jena.graph.Graph jGraph = GraphFactory.createGraphMem() ;        
        RDFDataMgr.read(jGraph, turtleFile.toUri().toString()) ;
        
        JenaFactory factory = new JenaFactory() ;
        
        // "graph" is a CommonsRDF graph 
<<<<<<< HEAD
        Graph graph = new JenaRDF().fromJena(jGraph) ;
=======
        Graph graph = factory.asGraph(jGraph) ;
        
        
        
        // The below check expected statements from D.ttl
        
        JenaIRI p = factory.createIRI("http://example.com/p");
		JenaIRI s = factory.createIRI("http://example.com/s");
		JenaLiteral literal123 = factory.createLiteral("123", Types.XSD_INTEGER);
		assertTrue(graph.contains(s, p, literal123));
        
        JenaIRI p1 = factory.createIRI("http://example.com/p1");
        // Let's look up the BlankNode
		BlankNodeOrIRI bnode1 = graph.stream(null, p1, null)
        		.findFirst().map(Triple::getSubject).get();
        assertTrue(bnode1 instanceof BlankNode);
        
        // Verify we can use BlankNode in query again
        RDFTerm obj = graph.stream(bnode1, p1, null).findFirst().map(Triple::getObject).get();
>>>>>>> 2a5dbf9f
        
        // Let's look up also that nested blank node
        assertTrue(obj instanceof BlankNode);
        BlankNode bnode2 = (BlankNode)obj;
        
        
        
        JenaIRI q = factory.createIRI("http://example.com/q");
        JenaLiteral literalR = factory.createLiteral("r", "en");
		assertTrue(graph.contains(bnode2, q, literalR));
        

		// Can we add the same triple again as s/p/o 
		// without affecting graph size?
		// Just to be evil we add a blanknode-iri-blanknode statement
        assertEquals(3, graph.size());
		graph.add(bnode1, p1, bnode2);
		assertEquals(3, graph.size());
        
		// Add the same Triple again
		graph.stream(bnode2,null,null).findFirst().ifPresent(graph::add);
		assertEquals(3, graph.size());
		
		
        // Add to CommonsRDF Graph
<<<<<<< HEAD
        RDF rft = new JenaRDF() ;
        graph.add(rft.createIRI("http://example/s2"),
                  rft.createIRI("http://example/p2"),
                  rft.createLiteral("foo")) ;
        System.out.println("==== Write CommonsRDF graph\n") ;
        graph.stream().forEach(System.out::println) ;
        
        System.out.println("\n==== Write Jena graph directly\n") ;
        // And its in the Jena graph
        RDFDataMgr.write(System.out, jGraph, Lang.TTL) ;
=======
        JenaIRI s2 = factory.createIRI("http://example/s2");
		JenaIRI p2 = factory.createIRI("http://example/p2");
		JenaLiteral foo = factory.createLiteral("foo");
		graph.add(s2,
        		  p2,
        		  foo) ;
		assertEquals(4, graph.size());
		assertTrue(graph.contains(s2,p2,foo));
        
        // Verify the corresponding Jena Nodes are in Jena graph
        assertTrue(jGraph.contains(s2.asJenaNode(), p2.asJenaNode(), foo.asJenaNode()));
        
        if (DEBUG) {
	        System.out.println("==== Write CommonsRDF graph\n") ;
	        graph.stream().forEach(System.out::println) ;        
	        // And its in the Jena graph
	        System.out.println("\n==== Write Jena graph directly\n") ;
	        RDFDataMgr.write(System.out, jGraph, Lang.TTL) ;
        }
>>>>>>> 2a5dbf9f
    }
}
<|MERGE_RESOLUTION|>--- conflicted
+++ resolved
@@ -19,7 +19,6 @@
 package org.apache.commons.rdf.jena;
 
 import static org.junit.Assert.assertEquals;
-import static org.junit.Assert.assertFalse;
 import static org.junit.Assert.assertTrue;
 
 import java.io.IOException;
@@ -30,15 +29,10 @@
 import org.apache.commons.rdf.api.BlankNode;
 import org.apache.commons.rdf.api.BlankNodeOrIRI;
 import org.apache.commons.rdf.api.Graph ;
-<<<<<<< HEAD
-import org.apache.commons.rdf.api.RDF ;
-import org.apache.jena.riot.Lang ;
-=======
 import org.apache.commons.rdf.api.RDFTerm;
 import org.apache.commons.rdf.api.Triple;
 import org.apache.commons.rdf.simple.Types;
-import org.apache.jena.riot.Lang;
->>>>>>> 2a5dbf9f
+import org.apache.jena.riot.Lang ;
 import org.apache.jena.riot.RDFDataMgr ;
 import org.apache.jena.sparql.graph.GraphFactory ;
 import org.junit.After;
@@ -69,12 +63,9 @@
         org.apache.jena.graph.Graph jGraph = GraphFactory.createGraphMem() ;        
         RDFDataMgr.read(jGraph, turtleFile.toUri().toString()) ;
         
-        JenaFactory factory = new JenaFactory() ;
+        JenaRDF factory = new JenaRDF() ;
         
         // "graph" is a CommonsRDF graph 
-<<<<<<< HEAD
-        Graph graph = new JenaRDF().fromJena(jGraph) ;
-=======
         Graph graph = factory.asGraph(jGraph) ;
         
         
@@ -94,7 +85,6 @@
         
         // Verify we can use BlankNode in query again
         RDFTerm obj = graph.stream(bnode1, p1, null).findFirst().map(Triple::getObject).get();
->>>>>>> 2a5dbf9f
         
         // Let's look up also that nested blank node
         assertTrue(obj instanceof BlankNode);
@@ -120,18 +110,6 @@
 		
 		
         // Add to CommonsRDF Graph
-<<<<<<< HEAD
-        RDF rft = new JenaRDF() ;
-        graph.add(rft.createIRI("http://example/s2"),
-                  rft.createIRI("http://example/p2"),
-                  rft.createLiteral("foo")) ;
-        System.out.println("==== Write CommonsRDF graph\n") ;
-        graph.stream().forEach(System.out::println) ;
-        
-        System.out.println("\n==== Write Jena graph directly\n") ;
-        // And its in the Jena graph
-        RDFDataMgr.write(System.out, jGraph, Lang.TTL) ;
-=======
         JenaIRI s2 = factory.createIRI("http://example/s2");
 		JenaIRI p2 = factory.createIRI("http://example/p2");
 		JenaLiteral foo = factory.createLiteral("foo");
@@ -151,6 +129,5 @@
 	        System.out.println("\n==== Write Jena graph directly\n") ;
 	        RDFDataMgr.write(System.out, jGraph, Lang.TTL) ;
         }
->>>>>>> 2a5dbf9f
     }
 }
