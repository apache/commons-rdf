--- conflicted
+++ resolved
@@ -554,13 +554,8 @@
      *            {@link RDFSyntax} to convert
      * @return Matched {@link Lang}, otherwise {@link Optional#empty()}
      */
-<<<<<<< HEAD
-    public Optional<Lang> asJenaLang(RDFSyntax rdfSyntax) {
+    public Optional<Lang> asJenaLang(final RDFSyntax rdfSyntax) {
         return Optional.ofNullable(RDFLanguages.contentTypeToLang(rdfSyntax.mediaType()));
-=======
-    public Optional<Lang> asJenaLang(final RDFSyntax rdfSyntax) {
-        return Optional.ofNullable(RDFLanguages.contentTypeToLang(rdfSyntax.mediaType));
->>>>>>> 0e1969a2
     }
 
     /**
