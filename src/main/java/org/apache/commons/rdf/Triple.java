--- conflicted
+++ resolved
@@ -5,49 +5,41 @@
  * Triple</a>, as defined by <a href= "http://www.w3.org/TR/rdf11-concepts/"
  * >RDF-1.1 Concepts and Abstract Syntax</a>, a W3C Recommendation published on
  * 25 February 2014.<br>
- * 
+ *
  * @see <a href= "http://www.w3.org/TR/rdf11-concepts/#dfn-rdf-triple" >RDF-1.1
- *      Triple</a>
+ * Triple</a>
  */
 public interface Triple {
 
-<<<<<<< HEAD
+    /**
+     * The subject of this triple, which may be either a {@link BlankNode} or an
+     * {@link IRI}, which are represented in Commons RDF by the interface
+     * {@link BlankNodeOrIRI}.
+     *
+     * @return The subject {@link BlankNodeOrIRI} of this triple.
+     * @see <a href="http://www.w3.org/TR/rdf11-concepts/#dfn-subject">RDF-1.1
+     * Triple subject</a>
+     */
     Resource getSubject();
-=======
-	/**
-	 * The subject of this triple, which may be either a {@link BlankNode} or an
-	 * {@link IRI}, which are represented in Commons RDF by the interface
-	 * {@link BlankNodeOrIRI}.
-	 * 
-	 * @return The subject {@link BlankNodeOrIRI} of this triple.
-	 * @see <a href="http://www.w3.org/TR/rdf11-concepts/#dfn-subject">RDF-1.1
-	 *      Triple subject</a>
-	 */
-	BlankNodeOrIRI getSubject();
->>>>>>> f9cc0cc0
 
-	/**
-	 * The predicate {@link IRI} of this triple.
-	 * 
-	 * @return The predicate {@link IRI} of this triple.
-	 * @see <a href="http://www.w3.org/TR/rdf11-concepts/#dfn-predicate">RDF-1.1
-	 *      Triple predicate</a>
-	 */
-	IRI getPredicate();
+    /**
+     * The predicate {@link IRI} of this triple.
+     *
+     * @return The predicate {@link IRI} of this triple.
+     * @see <a href="http://www.w3.org/TR/rdf11-concepts/#dfn-predicate">RDF-1.1
+     * Triple predicate</a>
+     */
+    IRI getPredicate();
 
-<<<<<<< HEAD
+    /**
+     * The object of this triple, which may be either a {@link BlankNode}, an
+     * {@link IRI}, or a {@link Literal}, which are represented in Commons RDF
+     * by the interface {@link RDFTerm}.
+     *
+     * @return The object {@link RDFTerm} of this triple.
+     * @see <a href="http://www.w3.org/TR/rdf11-concepts/#dfn-object">RDF-1.1
+     * Triple object</a>
+     */
     RDFTerm getObject();
 
-=======
-	/**
-	 * The object of this triple, which may be either a {@link BlankNode}, an
-	 * {@link IRI}, or a {@link Literal}, which are represented in Commons RDF
-	 * by the interface {@link RDFTerm}.
-	 * 
-	 * @return The object {@link RDFTerm} of this triple.
-	 * @see <a href="http://www.w3.org/TR/rdf11-concepts/#dfn-object">RDF-1.1
-	 *      Triple object</a>
-	 */
-	RDFTerm getObject();
->>>>>>> f9cc0cc0
 }