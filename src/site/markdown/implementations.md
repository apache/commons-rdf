--- conflicted
+++ resolved
@@ -28,12 +28,7 @@
 * [Commons RDF Simple](#Commons_RDF_Simple)
 * [Apache Jena](#Apache_Jena)
 * [Eclipse RDF4J](#Eclipse_RDF4J) (formerly Sesame)
-<<<<<<< HEAD
-=======
 * [JSONLD-Java](#JSONLD-Java)
-
-In addition, [OWL API](#OWL_API) externally implements the API and [Apache Clerezza](#Apache_Clerezza) is aligning with it.
->>>>>>> 3897a582
 
 In addition there can be [External implementations](#External-implementations)
 which are released separately by their respective projects.
