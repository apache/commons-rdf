<?xml version="1.0" encoding="UTF-8"?>
<!--

    Licensed to the Apache Software Foundation (ASF) under one
    or more contributor license agreements. See the NOTICE file
    distributed with this work for additional information
    regarding copyright ownership. The ASF licenses this file
    to you under the Apache License, Version 2.0 (the
    "License"); you may not use this file except in compliance
    with the License.  You may obtain a copy of the License at

        http://www.apache.org/licenses/LICENSE-2.0

    Unless required by applicable law or agreed to in writing, software
    distributed under the License is distributed on an "AS IS" BASIS,
    WITHOUT WARRANTIES OR CONDITIONS OF ANY KIND, either express or implied.
    See the License for the specific language governing permissions and
    limitations under the License.

-->
<project xmlns="http://maven.apache.org/POM/4.0.0" xmlns:xsi="http://www.w3.org/2001/XMLSchema-instance" xsi:schemaLocation="http://maven.apache.org/POM/4.0.0 http://maven.apache.org/xsd/maven-4.0.0.xsd">
    <modelVersion>4.0.0</modelVersion>

    <parent>
        <groupId>org.apache.commons</groupId>
        <artifactId>commons-parent</artifactId>
        <version>41</version>
    </parent>

    <groupId>org.apache.commons</groupId>
    <artifactId>commons-rdf-parent</artifactId>
    <version>0.4.0-SNAPSHOT</version>
    <packaging>pom</packaging>

    <name>Commons RDF</name>
    <description>Commons Java API for RDF 1.1</description>

    <url>https://commons.apache.org/proper/commons-rdf/</url>

    <inceptionYear>2015</inceptionYear>

    <properties>
        <maven.compiler.source>1.8</maven.compiler.source>
        <maven.compiler.target>1.8</maven.compiler.target>
        <project.build.encoding>UTF-8</project.build.encoding>
        <commons.encoding>UTF-8</commons.encoding>
        <commons.componentid>rdf</commons.componentid>
        <commons.release.version>0.3.0</commons.release.version>
        <commons.jira.id>COMMONSRDF</commons.jira.id>
        <commons.jira.pid>12316620</commons.jira.pid>
        <commons.site.path>rdf</commons.site.path>
	<commons.scmPubUrl>https://svn.apache.org/repos/infra/websites/production/commons/content/proper/commons-rdf/</commons.scmPubUrl>
<<<<<<< HEAD
	<!--
=======
    <!--
>>>>>>> f6ea0583
        <commons.scmPubCheckoutDirectory>${project.build.directory}/site-content</commons.scmPubCheckoutDirectory>
        -->
        <commons.javadoc.java.link>https://docs.oracle.com/javase/8/docs/api/</commons.javadoc.java.link>
        
        <!-- upgrade from 0.8.0 for Java 8 support -->
        <commons.japicmp.version>0.9.1</commons.japicmp.version>
        
        
	<!--  NOTE: jsonldjava is also used by rdf4j and jena, check the version 
	      is cross-compatible -->
        <jsonldjava.version>0.9.0</jsonldjava.version>
        <rdf4j.version>2.2</rdf4j.version>
        <jena.version>3.2.0</jena.version>
        <!--  NOTE: dexx and xerces versions should match 
        the versions marked as <optional> in jena-osgi pom
         -->
        <dexx.collection.version>0.6</dexx.collection.version>
        <servicemix.xerces.version>2.11.0_1</servicemix.xerces.version>


        <!-- Test dependencies -->
        <slf4j.version>1.7.20</slf4j.version>
        <junit.version>4.12</junit.version>
        
    </properties>

    <scm>
        <url>https://git-wip-us.apache.org/repos/asf/commons-rdf.git</url>
        <connection>scm:git:https://git-wip-us.apache.org/repos/asf/commons-rdf.git</connection>
        <developerConnection>scm:git:https://git-wip-us.apache.org/repos/asf/commons-rdf.git</developerConnection>
        <tag>HEAD</tag>
    </scm>

    <issueManagement>
        <system>Jira</system>
        <url>https://issues.apache.org/jira/browse/COMMONSRDF</url>
    </issueManagement>
    <ciManagement>
      <system>jenkins</system>
      <url>https://builds.apache.org/</url>
    </ciManagement>

    <developers>
        <developer>
            <id>lewismc</id>
            <name>Lewis John McGibbney</name>
            <email>lewismc[at]apache[dot]org</email>
            <roles>
                <role>Committer</role>
                <role>Emeritus PPMC Member</role>
                <role>Emeritus Champion</role>
            </roles>
            <timezone>+1</timezone>
        </developer>
        <developer>
            <id>ggregory</id>
            <name>Gary Gregory</name>
            <email>ggregory[at]apache[dot]org</email>
            <roles>
                <role>Committer</role>
                <role>Emeritus PPMC Member</role>
                <role>Emeritus Mentor</role>
            </roles>
            <timezone>+1</timezone>
        </developer>
        <developer>
            <id>wikier</id>
            <name>Sergio Fernández</name>
            <email>wikier[at]apache[dot]org</email>
            <url>http://www.wikier.org</url>
            <roles>
                <role>Committer</role>
                <role>Emeritus PPMC Member</role>
            </roles>
            <timezone>+1</timezone>
        </developer>
        <developer>
            <id>stain</id>
            <name>Stian Soiland-Reyes</name>
            <email>stain[at]apache[dot]org</email>
            <url>http://orcid.org/0000-0001-9842-9718</url>
            <roles>
                <role>Committer</role>
                <role>PMC Member</role>
                <role>Emeritus PPMC Member</role>
            </roles>
            <timezone>+0</timezone>
        </developer>
        <developer>
            <id>enridaga</id>
            <name>Enrico Daga</name>
            <email>enridaga[at]apache[dot]org</email>
            <roles>
                <role>Committer</role>
                <role>Emeritus PPMC Member</role>
            </roles>
            <timezone>+0</timezone>
        </developer>
        <developer>
            <id>britter</id>
            <name>Benedikt Ritter</name>
            <email>britter[at]apache[dot]org</email>
            <roles>
                <role>Committer</role>
                <role>PMC Member</role>
                <role>Emeritus PPMC Member</role>
            </roles>
            <timezone>+1</timezone>
        </developer>
        <developer>
            <id>ansell</id>
            <name>Peter Ansell</name>
            <email>ansell[at]apache[dot]org</email>
            <url>https://github.com/ansell</url>
            <roles>
                <role>Reviewer</role>
                <role>Emeritus Committer</role>
                <role>Emeritus PPMC Member</role>
            </roles>
        </developer>
    </developers>

    <contributors>
        <contributor>
            <name>Reto Gmür</name>
            <email>reto[at]apache[dot]org</email>
            <roles>
                <role>Emeritus Committer</role>
                <role>Emeritus PPMC Member</role>
            </roles>
            <timezone>+1</timezone>
        </contributor>
        <contributor>
            <name>Andy Seaborne</name>
            <email>andy[at]apache[dot]org</email>
            <roles>
                <role>Emeritus Committer</role>
                <role>Emeritus PPPMC Member</role>
                <role>Reviewer</role>
            </roles>
            <timezone>+0</timezone>
        </contributor>
        <contributor>
            <name>Rob Vesse</name>
            <email>rvesse[at]apache[dot]org</email>
            <roles>
                <role>Emeritus Mentor</role>
            </roles>
            <timezone>+0</timezone>
        </contributor>
        <contributor>
            <name>John D Ament</name>
            <email>johndament[at]apache[dot]org</email>
            <roles>
                <role>Emeritus PPMC Member</role>
                <role>Emeritus Mentor</role>
            </roles>
            <timezone>+1</timezone>
        </contributor>
        <contributor>
            <name>Aaron Coburn</name>
            <email>acoburn[at]apache[dot]org</email>
            <roles>
                <role>Contributor</role>
            </roles>
            <timezone>+1</timezone>
        </contributor>
        <contributor>
            <name>Adam Soroka</name>
            <email>ajs6f[at]apache[dot]org</email>
            <roles>
                <role>Reviewer</role>
            </roles>
            <timezone>+0</timezone>
        </contributor>
        <contributor>
            <name>Guohui Xiao</name>
            <email>gx.xiao[at]gmail[dot]com</email>
	    <url>http://orcid.org/0000-0002-5115-4769</url>
            <roles>
                <role>Contributor</role>
            </roles>
            <timezone>+1</timezone>
        </contributor>
    </contributors>

    <modules>
        <module>api</module>
        <module>simple</module>
        <module>rdf4j</module>
        <module>jena</module>
        <module>jsonld-java</module>
        <module>integration-tests</module>
    </modules>

    <!--  
    Common dependencies across modules. 
    Keep this list small and only <scope>test</scope> !
    -->
    <dependencies>
        <dependency>
            <groupId>junit</groupId>
            <artifactId>junit</artifactId>
            <version>${junit.version}</version>
            <scope>test</scope>
        </dependency>
        <dependency>
            <!-- System.err logging for Jena, JSONLD-Java, RDF4J
            -->
            <groupId>org.slf4j</groupId>
            <artifactId>slf4j-simple</artifactId>
            <version>${slf4j.version}</version>
            <scope>test</scope>
        </dependency>
    </dependencies>

    <build>
        <plugins>
            <plugin>
                <groupId>org.apache.maven.plugins</groupId>
                <artifactId>maven-jar-plugin</artifactId>
                <configuration>
                    <skipIfEmpty>true</skipIfEmpty>
                    <archive>
                        <addMavenDescriptor>false</addMavenDescriptor>
                    </archive>
                </configuration>
            </plugin>
            <plugin>
                <groupId>org.apache.maven.plugins</groupId>
                <artifactId>maven-source-plugin</artifactId>
                <executions>
                    <execution>
                        <goals>
                            <goal>jar</goal>
                            <goal>test-jar</goal>
                        </goals>
                    </execution>
                </executions>
                <configuration>
                    <skipIfEmpty>true</skipIfEmpty>
                </configuration>
            </plugin>
            <plugin>
                <groupId>org.apache.maven.plugins</groupId>
                <artifactId>maven-assembly-plugin</artifactId>
                <configuration>
                    <finalName>apache-commons-rdf-${project.version}</finalName>
                    <runOnlyAtExecutionRoot>true</runOnlyAtExecutionRoot>
                </configuration>
            </plugin>
            <plugin>
                <groupId>org.apache.maven.plugins</groupId>
                <artifactId>maven-javadoc-plugin</artifactId>
                <executions>
                    <execution>
                        <id>attach-javadocs</id>
                        <goals>
                            <goal>jar</goal>
                        </goals>
                    </execution>
                </executions>
                <configuration>
                    <additionalparam>-Xdoclint:all</additionalparam>
                    <links>
                    <link>${commons.javadoc.java.link}</link>
                    <link>https://jena.apache.org/documentation/javadoc/jena/</link>
                    <link>https://jena.apache.org/documentation/javadoc/arq/</link>
                    <link>http://rdf4j.org/javadoc/2.0/</link>
                    </links>
                </configuration>
            </plugin>
            <!--
            <plugin>
                <groupId>org.apache.maven.plugins</groupId>
                <artifactId>maven-compiler-plugin</artifactId>
                <configuration>
                    <source>${maven.compiler.source}</source>
                    <target>${maven.compiler.target}</target>
                    <encoding>${project.build.encoding}</encoding>
                </configuration>
            </plugin>
-->
            <plugin>
                <groupId>org.apache.maven.plugins</groupId>
                <artifactId>maven-release-plugin</artifactId>
                <configuration>
                    <useReleaseProfile>true</useReleaseProfile>
            <!-- TODO: Can we use apache-parent's apache-release rather than common-parent's release?
            It seems to force adding a -source-release
            -->
                    <releaseProfiles>release</releaseProfiles>
                    <goals>deploy</goals>
                    <autoVersionSubmodules>true</autoVersionSubmodules>
                    <localCheckout>true</localCheckout>
                    <tagNameFormat>@{version}</tagNameFormat>
                    <preparationGoals>clean install</preparationGoals>
                    <pushChanges>false</pushChanges>
                    <connectionUrl>scm:git:file://`pwd`/.git</connectionUrl>
                </configuration>
            </plugin>
            <!-- Create code coverage reports and submit them to coveralls.io.
            https://coveralls.io/github/apache/commons-rdf
            -->
            <plugin>
                <groupId>org.eluder.coveralls</groupId>
                <artifactId>coveralls-maven-plugin</artifactId>
                <version>4.2.0</version>
            </plugin>
            <plugin>
                <groupId>org.codehaus.mojo</groupId>
                <artifactId>jdepend-maven-plugin</artifactId>
                <version>${commons.jdepend.version}</version>
                <dependencies>
                    <!-- Forked jdepend https://github.com/nidi3/jdepend supports Java 8 -->
                    <dependency>
                      <groupId>guru.nidi</groupId>
                      <artifactId>jdepend</artifactId>
                      <version>2.9.5</version>
                    </dependency>
                </dependencies>
            </plugin>
            <plugin>
                <groupId>org.apache.maven.plugins</groupId>
                <artifactId>maven-site-plugin</artifactId>
                <dependencies>
                    <dependency>
                        <groupId>org.apache.maven.doxia</groupId>
                        <artifactId>doxia-module-markdown</artifactId>
                        <version>1.6</version>
                    </dependency>
                </dependencies>
                <!--
                <configuration>
                    <siteDirectory>${project.basedir}/src/site</siteDirectory>
                    <outputDirectory>${project.build.directory}/site</outputDirectory>
                    <showAvatarImages>false</showAvatarImages>
                </configuration>
              -->
            </plugin>
        </plugins>
        <pluginManagement>
            <plugins>
                <!--This plugin's configuration is used to store Eclipse m2e settings
                    only. It has no influence on the Maven build itself. -->

                <plugin>
                    <groupId>org.eclipse.m2e</groupId>
                    <artifactId>lifecycle-mapping</artifactId>
                    <version>1.0.0</version>
                    <configuration>
                        <lifecycleMappingMetadata>
                            <pluginExecutions>
                              <!-- No longer needed?
                                <pluginExecution>
                                    <pluginExecutionFilter>
                                        <groupId>org.jacoco</groupId>
                                        <artifactId>jacoco-maven-plugin</artifactId>
                                        <versionRange>[${commons.jacoco.version},)</versionRange>
                                        <goals>
                                            <goal>prepare-agent</goal>
                                        </goals>
                                    </pluginExecutionFilter>
                                    <action>
                                        <ignore />
                                    </action>
                                </pluginExecution>
                              -->
                                <pluginExecution>
                                    <pluginExecutionFilter>
                                        <groupId>org.apache.maven.plugins</groupId>
                                        <artifactId>maven-antrun-plugin</artifactId>
                                        <versionRange>[1.8,)</versionRange>
                                        <goals>
                                            <goal>run</goal>
                                        </goals>
                                    </pluginExecutionFilter>
                                    <action>
                                        <ignore />
                                    </action>
                                </pluginExecution>
                                <pluginExecution>
                                    <pluginExecutionFilter>
                                        <groupId>org.apache.felix</groupId>
                                        <artifactId>maven-bundle-plugin</artifactId>
                                        <versionRange>[2.5.3,)</versionRange>
                                        <goals>
                                            <goal>manifest</goal>
                                        </goals>
                                    </pluginExecutionFilter>
                                    <action>
                                        <ignore />
                                    </action>
                                </pluginExecution>
                            </pluginExecutions>
                        </lifecycleMappingMetadata>
                    </configuration>
                </plugin>
          <plugin>
        <!-- Check if we broke compatibibility against previous release -->
        <groupId>com.github.siom79.japicmp</groupId>
        <artifactId>japicmp-maven-plugin</artifactId>
        <version>${commons.japicmp.version}</version>
        <configuration>
          <parameter>
            <!-- Tell japicmp about the -incubator suffix for 0.3.0 -->
            <oldVersionPattern>\d+\.\d+\.\d+\-incubating</oldVersionPattern>
            <!-- japicmp requires "mvn package site" - below means "mvn
             site" still works (but without japicmp report) -->
        <ignoreMissingNewVersion>true</ignoreMissingNewVersion>
          </parameter>
        </configuration>
          </plugin>

                <!--
                <plugin>
                    <groupId>org.codehaus.mojo</groupId>
                    <artifactId>animal-sniffer-maven-plugin</artifactId>
                    <version>1.14</version>
                    <configuration>
                        <skip>true</skip>
                    </configuration>
                </plugin>-->
                <plugin>
                    <groupId>org.apache.rat</groupId>
                    <artifactId>apache-rat-plugin</artifactId>
                    <version>${commons.rat.version}</version>
                    <configuration>
                        <excludes combine.children="append">
                            <exclude>.travis.yml</exclude>
                            <!-- Eclipse files in examples/ -->
                            <exclude>examples/.settings/**</exclude>
                            <exclude>examples/.project</exclude>
                            <exclude>examples/.classpath</exclude>
                            <!-- ServiceLoader file -->
                            <exclude>**/META-INF/services/*</exclude>
                            <!-- Duplicates of NOTICE and LICENSE -->
                            <exclude>**/src/main/resources/NOTICE</exclude>
                            <exclude>**/src/main/resources/LICENSE</exclude>
                        </excludes>
                    </configuration>
                </plugin>
            </plugins>
        </pluginManagement>
    </build>
    <reporting>
        <plugins>
            <plugin>
                 <groupId>org.apache.maven.plugins</groupId>
                 <artifactId>maven-javadoc-plugin</artifactId>
                 <configuration>
                     <additionalparam>-Xdoclint:all</additionalparam>
                 </configuration>
                 <reportSets>
                   <reportSet><!-- by default, id = "default" -->
                     <reports><!-- select non-aggregate reports -->
                       <report>javadoc</report>
                       <report>test-javadoc</report>
                     </reports>
                   </reportSet>
                   <reportSet><!-- aggregate reportSet, to define in poms having modules -->
                     <id>aggregate</id>
                     <inherited>false</inherited><!-- don't run aggregate in child modules -->
                     <reports>
                       <report>aggregate</report>
                     </reports>
                   </reportSet>
                 </reportSets>
             </plugin>
             <plugin>
                 <groupId>org.apache.maven.plugins</groupId>
                 <artifactId>maven-checkstyle-plugin</artifactId>
                 <version>${checkstyle.plugin.version}</version>
                 <configuration>
                     <configLocation>${project.basedir}/src/conf/checkstyle.xml</configLocation>
                     <!-- Needed to define config_loc -->
                     <propertyExpansion>config_loc=${project.basedir}</propertyExpansion>
                     <enableRulesSummary>false</enableRulesSummary>
                 </configuration>
                 <reportSets>
                     <reportSet>
                         <reports>
                             <report>checkstyle-aggregate</report>
                         </reports>
                     </reportSet>
                 </reportSets>
             </plugin>
            <plugin>
                <artifactId>maven-pmd-plugin</artifactId>
                <version>3.6</version>
                <configuration>
                    <targetJdk>${maven.compiler.target}</targetJdk>
                    <linkXref>true</linkXref>
                </configuration>
                <reportSets>
                    <reportSet>
                        <id>pmd-report</id>
                        <reports>
                            <report>pmd</report>
                        </reports>
                    </reportSet>
                    <reportSet>
                        <id>pmd-aggregate</id>
                        <inherited>false</inherited>
                        <reports>
                            <report>pmd</report>
                        </reports>
                        <configuration>
                            <aggregate>true</aggregate>
                        </configuration>
                    </reportSet>
                </reportSets>
            </plugin>
            <plugin>
                <groupId>org.codehaus.mojo</groupId>
                <artifactId>findbugs-maven-plugin</artifactId>
                <version>${commons.findbugs.version}</version>
                <configuration>
                    <threshold>Normal</threshold>
                    <effort>Default</effort>
                    <excludeFilterFile>src/conf/findbugs-exclude-filter.xml</excludeFilterFile>
                    <fork>true</fork>
                    <jvmArgs>-Duser.language=en</jvmArgs>
                </configuration>
            </plugin>
        </plugins>
    </reporting>

    <profiles>
        <profile>
            <id>release</id>
        <!-- extends the release profile from commons -->
            <build>
            <!--
                <finalName>apache-commons-rdf-${project.version}</finalName>
-->
                <plugins>
                    <plugin>
                <!-- Avoid making *.asc.asc -->
                        <groupId>org.apache.maven.plugins</groupId>
                        <artifactId>maven-gpg-plugin</artifactId>
                        <configuration>
                            <excludes>
                                <exclude>**/*.asc</exclude>
                                <exclude>**/*.md5</exclude>
                                <exclude>**/*.sha1</exclude>
                            </excludes>
                        </configuration>
                    </plugin>
                </plugins>
            </build>
        </profile>
    </profiles>

    <distributionManagement>
      <site>
        <id>commonsrdf-site</id>
        <name>Apache Commons Site SVN</name>
        <url>scm:svn:${commons.scmPubUrl}</url>
      </site>
      <downloadUrl>${project.url}download.html</downloadUrl>
    </distributionManagement>


</project><|MERGE_RESOLUTION|>--- conflicted
+++ resolved
@@ -50,11 +50,7 @@
         <commons.jira.pid>12316620</commons.jira.pid>
         <commons.site.path>rdf</commons.site.path>
 	<commons.scmPubUrl>https://svn.apache.org/repos/infra/websites/production/commons/content/proper/commons-rdf/</commons.scmPubUrl>
-<<<<<<< HEAD
-	<!--
-=======
     <!--
->>>>>>> f6ea0583
         <commons.scmPubCheckoutDirectory>${project.build.directory}/site-content</commons.scmPubCheckoutDirectory>
         -->
         <commons.javadoc.java.link>https://docs.oracle.com/javase/8/docs/api/</commons.javadoc.java.link>
