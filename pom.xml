<?xml version="1.0" encoding="UTF-8"?>
<!--

    Licensed to the Apache Software Foundation (ASF) under one
    or more contributor license agreements. See the NOTICE file
    distributed with this work for additional information
    regarding copyright ownership. The ASF licenses this file
    to you under the Apache License, Version 2.0 (the
    "License"); you may not use this file except in compliance
    with the License.  You may obtain a copy of the License at

        http://www.apache.org/licenses/LICENSE-2.0

    Unless required by applicable law or agreed to in writing, software
    distributed under the License is distributed on an "AS IS" BASIS,
    WITHOUT WARRANTIES OR CONDITIONS OF ANY KIND, either express or implied.
    See the License for the specific language governing permissions and
    limitations under the License.

-->
<project xmlns="http://maven.apache.org/POM/4.0.0" xmlns:xsi="http://www.w3.org/2001/XMLSchema-instance" xsi:schemaLocation="http://maven.apache.org/POM/4.0.0 http://maven.apache.org/xsd/maven-4.0.0.xsd">
    <modelVersion>4.0.0</modelVersion>

    <parent>
        <groupId>org.apache.commons</groupId>
        <artifactId>commons-parent</artifactId>
        <version>41</version>
    </parent>

    <groupId>org.apache.commons</groupId>
    <artifactId>commons-rdf-parent</artifactId>
    <version>0.3.0-incubating-SNAPSHOT</version>
    <packaging>pom</packaging>

    <name>Commons RDF</name>
    <description>Commons Java API for RDF 1.1</description>

    <url>http://commonsrdf.incubator.apache.org/</url>

    <inceptionYear>2015</inceptionYear>

    <properties>
        <maven.compiler.source>1.8</maven.compiler.source>
        <maven.compiler.target>1.8</maven.compiler.target>
        <project.build.encoding>UTF-8</project.build.encoding>
        <commons.encoding>UTF-8</commons.encoding>
        <commons.componentid>rdf</commons.componentid>
        <commons.release.version>0.2.0</commons.release.version>
        <commons.jira.id>COMMONSRDF</commons.jira.id>
        <commons.jira.pid>12316620</commons.jira.pid>
        <commons.site.path>rdf</commons.site.path>
        <commons.scmPubUrl>https://svn.apache.org/repos/infra/websites/production/commonsrdf/content/</commons.scmPubUrl>
        <commons.scmPubCheckoutDirectory>${project.build.directory}/site-content</commons.scmPubCheckoutDirectory>
        <commons.javadoc.java.link>https://docs.oracle.com/javase/8/docs/api/</commons.javadoc.java.link>
        <!-- upgrade from 0.8.0 -->
         <commons.japicmp.version>0.9.0</commons.japicmp.version>
        <ver.jena>3.1.0</ver.jena>
        <dexx.collection.version>0.6</dexx.collection.version>
        <servicemix.xerces.version>2.11.0_1</servicemix.xerces.version>
    </properties>

    <scm>
        <url>https://git-wip-us.apache.org/repos/asf/incubator-commonsrdf.git</url>
        <connection>scm:git:https://git-wip-us.apache.org/repos/asf/incubator-commonsrdf.git</connection>
        <developerConnection>scm:git:https://git-wip-us.apache.org/repos/asf/incubator-commonsrdf.git</developerConnection>
        <tag>HEAD</tag>
    </scm>

    <issueManagement>
        <system>Jira</system>
        <url>https://issues.apache.org/jira/browse/COMMONSRDF</url>
    </issueManagement>
    <ciManagement>
      <system>jenkins</system>
      <url>https://builds.apache.org/</url>
    </ciManagement>

    <mailingLists>
        <mailingList>
            <name>dev</name>
            <post>dev@commonsrdf.incubator.apache.org</post>
            <subscribe>dev-subscribe@commonsrdf.incubator.apache.org</subscribe>
            <unsubscribe>dev-unsubscribe@commonsrdf.incubator.apache.org</unsubscribe>
            <archive>https://lists.apache.org/list.html?dev@commonsrdf.apache.org</archive>
            <otherArchives>
                <otherArchive>http://markmail.org/search/?q=list%3Aorg.apache.commonsrdf.dev</otherArchive>
            </otherArchives>
        </mailingList>
        <mailingList>
            <name>commits</name>
            <post>commits@commonsrdf.incubator.apache.org</post>
            <subscribe>commits-subscribe@commonsrdf.incubator.apache.org</subscribe>
            <unsubscribe>commits-unsubscribe@commonsrdf.incubator.apache.org</unsubscribe>
            <archive>https://lists.apache.org/list.html?commits@commonsrdf.apache.org</archive>
            <otherArchives>
                <otherArchive>http://markmail.org/search/?q=list%3Aorg.apache.commonsrdf.commits</otherArchive>
            </otherArchives>
        </mailingList>
    </mailingLists>

    <developers>
        <developer>
            <id>lewismc</id>
            <name>Lewis John McGibbney</name>
            <email>lewismc[at]apache[dot]org</email>
            <roles>
                <role>Committer</role>
                <role>PPMC Member</role>
                <role>Champion</role>
            </roles>
            <timezone>+1</timezone>
        </developer>
        <developer>
            <id>johndament</id>
            <name>John D Ament</name>
            <email>johndament[at]apache[dot]org</email>
            <roles>
                <role>Committer</role>
                <role>PPMC Member</role>
                <role>Mentor</role>
            </roles>
            <timezone>+1</timezone>
        </developer>
        <developer>
            <id>ggregory</id>
            <name>Gary Gregory</name>
            <email>ggregory[at]apache[dot]org</email>
            <roles>
                <role>Committer</role>
                <role>PPMC Member</role>
                <role>Mentor</role>
            </roles>
            <timezone>+1</timezone>
        </developer>
        <developer>
            <id>wikier</id>
            <name>Sergio Fernández</name>
            <email>wikier[at]apache[dot]org</email>
            <url>http://www.wikier.org</url>
            <roles>
                <role>Committer</role>
                <role>PPMC Member</role>
            </roles>
            <timezone>+1</timezone>
        </developer>
        <developer>
            <id>stain</id>
            <name>Stian Soiland-Reyes</name>
            <email>stain[at]apache[dot]org</email>
            <url>http://orcid.org/0000-0001-9842-9718</url>
            <roles>
                <role>Committer</role>
                <role>PPMC Member</role>
            </roles>
            <timezone>+0</timezone>
        </developer>
        <developer>
            <id>enridaga</id>
            <name>Enrico Daga</name>
            <email>enridaga[at]apache[dot]org</email>
            <roles>
                <role>Committer</role>
                <role>PPMC Member</role>
            </roles>
            <timezone>+0</timezone>
        </developer>
        <developer>
            <id>britter</id>
            <name>Benedikt Ritter</name>
            <email>britter[at]apache[dot]org</email>
            <roles>
                <role>Committer</role>
                <role>PPMC Member</role>
                <role>Apache Commons Representative</role>
            </roles>
            <timezone>+1</timezone>
        </developer>
    </developers>

    <contributors>
        <contributor>
            <name>Peter Ansell</name>
            <email>ansell[at]apache[dot]org</email>
            <url>https://github.com/ansell</url>
            <roles>
                <role>Emeritus Committer</role>
                <role>Emeritus PPMC Member</role>
            </roles>
        </contributor>
        <contributor>
            <name>Reto Gmür</name>
            <email>reto[at]apache[dot]org</email>
            <roles>
                <role>Emeritus Committer</role>
                <role>Emeritus PPMC Member</role>
            </roles>
            <timezone>+1</timezone>
        </contributor>
        <contributor>
            <name>Andy Seaborne</name>
            <email>andy[at]apache[dot]org</email>
            <roles>
                <role>Emeritus Committer</role>
                <role>Emeritus PPPMC Member</role>
            </roles>
            <timezone>+0</timezone>
        </contributor>
        <contributor>
            <name>Rob Vesse</name>
            <email>rvesse[at]apache[dot]org</email>
            <roles>
                <role>Emeritus Mentor</role>
            </roles>
            <timezone>+0</timezone>
        </contributor>
    </contributors>

    <modules>
        <module>api</module>
        <module>simple</module>
<<<<<<< HEAD
        <module>rdf4j</module>
        <module>jena</module>
        <module>integration-tests</module>
=======
        <module>jsonld-java</module>
>>>>>>> 3a8cb563
    </modules>

    <dependencyManagement>
        <dependencies>
            <dependency>
                <groupId>junit</groupId>
                <artifactId>junit</artifactId>
                <version>4.12</version>
                <scope>test</scope>
            </dependency>
        </dependencies>
    </dependencyManagement>

    <build>
        <finalName>apache-commonsrdf-${project.version}</finalName>
        <plugins>
            <plugin>
                <groupId>org.apache.maven.plugins</groupId>
                <artifactId>maven-jar-plugin</artifactId>
                <configuration>
                    <skipIfEmpty>true</skipIfEmpty>
                    <archive>
                        <addMavenDescriptor>false</addMavenDescriptor>
                    </archive>
                </configuration>
            </plugin>
            <plugin>
                <groupId>org.apache.maven.plugins</groupId>
                <artifactId>maven-source-plugin</artifactId>
                <executions>
                    <execution>
                        <goals>
                            <goal>jar</goal>
                            <goal>test-jar</goal>
                        </goals>
                    </execution>
                </executions>
                <configuration>
                    <skipIfEmpty>true</skipIfEmpty>
                </configuration>
            </plugin>
            <plugin>
                <groupId>org.apache.maven.plugins</groupId>
                <artifactId>maven-assembly-plugin</artifactId>
                <executions>
                    <execution>
                        <configuration>
                            <descriptor>src/assembly/src.xml</descriptor>
                            <finalName>apache-commons-rdf-${project.version}</finalName>
                            <tarLongFileMode>gnu</tarLongFileMode>
                        </configuration>
                    </execution>
                </executions>
            </plugin>
            <plugin>
                <groupId>org.apache.maven.plugins</groupId>
                <artifactId>maven-javadoc-plugin</artifactId>
                <executions>
                    <execution>
                        <id>attach-javadocs</id>
                        <goals>
                            <goal>jar</goal>
                        </goals>
                    </execution>
                </executions>
                <configuration>
                    <additionalparam>-Xdoclint:none</additionalparam>
                </configuration>
            </plugin>
            <!--
            <plugin>
                <groupId>org.apache.maven.plugins</groupId>
                <artifactId>maven-compiler-plugin</artifactId>
                <configuration>
                    <source>${maven.compiler.source}</source>
                    <target>${maven.compiler.target}</target>
                    <encoding>${project.build.encoding}</encoding>
                </configuration>
            </plugin>
-->
            <plugin>
                <groupId>org.apache.maven.plugins</groupId>
                <artifactId>maven-release-plugin</artifactId>
                <configuration>
                    <useReleaseProfile>true</useReleaseProfile>
                    <!-- TODO: Use apache-parent's apache-release rather than common-parent's release? -->
                    <releaseProfiles>release</releaseProfiles>
                    <goals>deploy</goals>
                    <autoVersionSubmodules>true</autoVersionSubmodules>
                    <localCheckout>true</localCheckout>
                    <tagNameFormat>@{version}</tagNameFormat>
                    <preparationGoals>clean install</preparationGoals>
                    <pushChanges>false</pushChanges>
                    <connectionUrl>scm:git:file://`pwd`/.git</connectionUrl>
                </configuration>
            </plugin>
            <!-- Create code coverage reports and submit them to coveralls.io.
            https://coveralls.io/github/apache/incubator-commonsrdf
            -->
            <plugin>
                <groupId>org.eluder.coveralls</groupId>
                <artifactId>coveralls-maven-plugin</artifactId>
                <version>4.2.0</version>
            </plugin>
      <plugin>
        <groupId>org.codehaus.mojo</groupId>
        <artifactId>jdepend-maven-plugin</artifactId>
        <version>${commons.jdepend.version}</version>
        <dependencies>
            <!-- Forked jdepend https://github.com/nidi3/jdepend supports Java 8 -->
            <dependency>
              <groupId>guru.nidi</groupId>
              <artifactId>jdepend</artifactId>
              <version>2.9.5</version>
            </dependency>
        </dependencies>
      </plugin>

      <plugin>
        <!-- Check if we broke compatibibility against previous release -->
        <groupId>com.github.siom79.japicmp</groupId>
        <artifactId>japicmp-maven-plugin</artifactId>
        <version>${commons.japicmp.version}</version>
        <configuration>
          <parameter>
            <!-- Tell japicmp about the -incubator suffix  -->
            <oldVersionPattern>\d+\.\d+\.\d+\-incubating</oldVersionPattern>
          </parameter>
        </configuration>
      </plugin>

            <plugin>
                <groupId>org.apache.maven.plugins</groupId>
                <artifactId>maven-site-plugin</artifactId>
                <dependencies>
                    <dependency>
                        <groupId>org.apache.maven.doxia</groupId>
                        <artifactId>doxia-module-markdown</artifactId>
                        <version>1.6</version>
                    </dependency>
                </dependencies>
                <!--
                <configuration>
                    <siteDirectory>${project.basedir}/src/site</siteDirectory>
                    <outputDirectory>${project.build.directory}/site</outputDirectory>
                    <showAvatarImages>false</showAvatarImages>
                </configuration>
              -->
            </plugin>
        </plugins>
        <pluginManagement>
            <plugins>
                <!--This plugin's configuration is used to store Eclipse m2e settings
                    only. It has no influence on the Maven build itself. -->

                <plugin>
                    <groupId>org.eclipse.m2e</groupId>
                    <artifactId>lifecycle-mapping</artifactId>
                    <version>1.0.0</version>
                    <configuration>
                        <lifecycleMappingMetadata>
                            <pluginExecutions>
                              <!-- No longer needed?
                                <pluginExecution>
                                    <pluginExecutionFilter>
                                        <groupId>org.jacoco</groupId>
                                        <artifactId>jacoco-maven-plugin</artifactId>
                                        <versionRange>[${commons.jacoco.version},)</versionRange>
                                        <goals>
                                            <goal>prepare-agent</goal>
                                        </goals>
                                    </pluginExecutionFilter>
                                    <action>
                                        <ignore />
                                    </action>
                                </pluginExecution>
                              -->
                                <pluginExecution>
                                    <pluginExecutionFilter>
                                        <groupId>org.apache.maven.plugins</groupId>
                                        <artifactId>maven-antrun-plugin</artifactId>
                                        <versionRange>[1.8,)</versionRange>
                                        <goals>
                                            <goal>run</goal>
                                        </goals>
                                    </pluginExecutionFilter>
                                    <action>
                                        <ignore />
                                    </action>
                                </pluginExecution>
                                <pluginExecution>
                                	<pluginExecutionFilter>
                                		<groupId>org.apache.felix</groupId>
                                		<artifactId>maven-bundle-plugin</artifactId>
                                		<versionRange>[2.5.3,)</versionRange>
                                		<goals>
                                			<goal>manifest</goal>
                                		</goals>
                                	</pluginExecutionFilter>
                                	<action>
                                		<ignore />
                                	</action>
                                </pluginExecution>
                            </pluginExecutions>
                        </lifecycleMappingMetadata>
                    </configuration>
                </plugin>

                <!--
                <plugin>
                    <groupId>org.codehaus.mojo</groupId>
                    <artifactId>animal-sniffer-maven-plugin</artifactId>
                    <version>1.14</version>
                    <configuration>
                        <skip>true</skip>
                    </configuration>
                </plugin>-->
                <plugin>
                    <groupId>org.apache.rat</groupId>
                    <artifactId>apache-rat-plugin</artifactId>
                    <version>${commons.rat.version}</version>
                    <configuration>
                        <excludes combine.children="append">
                            <exclude>.travis.yml</exclude>
                            <!-- Eclipse files in examples/ -->
                            <exclude>examples/.settings/**</exclude>
                            <exclude>examples/.project</exclude>
                            <exclude>examples/.classpath</exclude>
                            <!-- ServiceLoader file -->
                            <exclude>**/META-INF/services/*</exclude>
                            <!-- Duplicates of NOTICE and LICENSE -->
                            <exclude>**/src/main/resources/NOTICE</exclude>
                            <exclude>**/src/main/resources/LICENSE</exclude>
                        </excludes>
                    </configuration>
                </plugin>
            </plugins>
        </pluginManagement>
    </build>
    <reporting>

      <plugins>
        <plugin>
             <groupId>org.apache.maven.plugins</groupId>
             <artifactId>maven-javadoc-plugin</artifactId>
             <configuration>
                 <additionalparam>-Xdoclint:none</additionalparam>
             </configuration>
             <reportSets>
               <reportSet><!-- by default, id = "default" -->
                 <reports><!-- select non-aggregate reports -->
                   <report>javadoc</report>
                   <report>test-javadoc</report>
                 </reports>
               </reportSet>
               <reportSet><!-- aggregate reportSet, to define in poms having modules -->
                 <id>aggregate</id>
                 <inherited>false</inherited><!-- don't run aggregate in child modules -->
                 <reports>
                   <report>aggregate</report>
                 </reports>
               </reportSet>
             </reportSets>
         </plugin>
  <plugin>
    <groupId>org.apache.maven.plugins</groupId>
    <artifactId>maven-checkstyle-plugin</artifactId>
    <version>${checkstyle.plugin.version}</version>
        <configuration>
          <configLocation>${project.basedir}/src/conf/checkstyle.xml</configLocation>
          <!-- Needed to define config_loc -->
          <propertyExpansion>config_loc=${project.basedir}</propertyExpansion>
          <enableRulesSummary>false</enableRulesSummary>
        </configuration>
        <reportSets>
          <reportSet>
            <reports>
              <report>checkstyle-aggregate</report>
            </reports>
          </reportSet>
        </reportSets>
  </plugin>

<plugin>
  <artifactId>maven-pmd-plugin</artifactId>
          <version>3.6</version>
          <configuration>
            <targetJdk>${maven.compiler.target}</targetJdk>
            <linkXref>true</linkXref>
          </configuration>
          <reportSets>
            <reportSet>
              <id>pmd-report</id>
              <reports>
                <report>pmd</report>
              </reports>
            </reportSet>
            <reportSet>
              <id>pmd-aggregate</id>
              <inherited>false</inherited>
              <reports>
                <report>pmd</report>
              </reports>
              <configuration>
                <aggregate>true</aggregate>
              </configuration>
            </reportSet>
          </reportSets>
        </plugin>

      <plugin>
        <groupId>org.codehaus.mojo</groupId>
        <artifactId>findbugs-maven-plugin</artifactId>
        <version>${commons.findbugs.version}</version>
        <configuration>
          <threshold>Normal</threshold>
          <effort>Default</effort>
          <excludeFilterFile>src/conf/findbugs-exclude-filter.xml</excludeFilterFile>
          <fork>true</fork>
          <jvmArgs>-Duser.language=en</jvmArgs>
        </configuration>
      </plugin>

</plugins>

    </reporting>

    <profiles>
        <profile>
            <id>release</id>
            <!-- extends the release profile from commons -->
            <build>
                <plugins>
                  <!-- Generate convenience *.md5 *.sha1 files for dist puropses -->
                  <plugin>
                      <groupId>org.apache.maven.plugins</groupId>
                      <artifactId>maven-antrun-plugin</artifactId>
                      <executions>
                          <execution>
                              <id>default-cli</id>
                              <goals>
                                  <goal>run</goal>
                              </goals>
                              <phase>package</phase>
                              <configuration>
                                  <tasks>
                                      <checksum algorithm="MD5" fileext=".md5">
                                          <fileset dir="${project.build.directory}">
                                              <include name="*.zip" />
                                              <include name="*.tar.gz" />
                                          </fileset>
                                      </checksum>
                                      <checksum algorithm="SHA1" fileext=".sha1">
                                          <fileset dir="${project.build.directory}">
                                              <include name="*.zip" />
                                              <include name="*.tar.gz" />
                                          </fileset>
                                      </checksum>
                                  </tasks>
                              </configuration>
                          </execution>
                      </executions>
                      <dependencies>
                          <dependency>
                              <groupId>org.apache.ant</groupId>
                              <artifactId>ant-nodeps</artifactId>
                              <version>1.8.1</version>
                          </dependency>
                      </dependencies>
                  </plugin>

                    <plugin>
                        <groupId>org.apache.maven.plugins</groupId>
                        <artifactId>maven-gpg-plugin</artifactId>
                        <configuration>
                            <excludes>
                                <exclude>**/*.asc</exclude>
                                <exclude>**/*.md5</exclude>
                                <exclude>**/*.sha1</exclude>
                            </excludes>
                        </configuration>
                    </plugin>
                </plugins>
            </build>
        </profile>
    </profiles>



</project><|MERGE_RESOLUTION|>--- conflicted
+++ resolved
@@ -218,13 +218,10 @@
     <modules>
         <module>api</module>
         <module>simple</module>
-<<<<<<< HEAD
         <module>rdf4j</module>
         <module>jena</module>
+        <module>jsonld-java</module>
         <module>integration-tests</module>
-=======
-        <module>jsonld-java</module>
->>>>>>> 3a8cb563
     </modules>
 
     <dependencyManagement>
