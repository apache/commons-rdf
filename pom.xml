--- conflicted
+++ resolved
@@ -51,16 +51,12 @@
         <commons.site.path>rdf</commons.site.path>
         <commons.scmPubUrl>https://svn.apache.org/repos/infra/websites/production/commonsrdf/content/</commons.scmPubUrl>
         <commons.scmPubCheckoutDirectory>${project.build.directory}/site-content</commons.scmPubCheckoutDirectory>
-<<<<<<< HEAD
-        <commons.javadoc.java.link>http://docs.oracle.com/javase/8/docs/api/</commons.javadoc.java.link>
+        <commons.javadoc.java.link>https://docs.oracle.com/javase/8/docs/api/</commons.javadoc.java.link>
+        <!-- upgrade from 0.8.0 -->
+         <commons.japicmp.version>0.9.0</commons.japicmp.version>
         <ver.jena>3.1.0</ver.jena>
         <dexx.collection.version>0.6</dexx.collection.version>
         <servicemix.xerces.version>2.11.0_1</servicemix.xerces.version>
-=======
-        <commons.javadoc.java.link>https://docs.oracle.com/javase/8/docs/api/</commons.javadoc.java.link>
-        <!-- upgrade from 0.8.0 -->
-         <commons.japicmp.version>0.9.0</commons.japicmp.version>
->>>>>>> 9782a586
     </properties>
 
     <scm>
