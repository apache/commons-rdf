<?xml version="1.0" encoding="UTF-8"?>
<!--

    Licensed to the Apache Software Foundation (ASF) under one
    or more contributor license agreements. See the NOTICE file
    distributed with this work for additional information
    regarding copyright ownership. The ASF licenses this file
    to you under the Apache License, Version 2.0 (the
    "License"); you may not use this file except in compliance
    with the License.  You may obtain a copy of the License at

        http://www.apache.org/licenses/LICENSE-2.0

    Unless required by applicable law or agreed to in writing, software
    distributed under the License is distributed on an "AS IS" BASIS,
    WITHOUT WARRANTIES OR CONDITIONS OF ANY KIND, either express or implied.
    See the License for the specific language governing permissions and
    limitations under the License.

-->
<project xmlns="http://maven.apache.org/POM/4.0.0" xmlns:xsi="http://www.w3.org/2001/XMLSchema-instance" xsi:schemaLocation="http://maven.apache.org/POM/4.0.0 http://maven.apache.org/xsd/maven-4.0.0.xsd">
    <modelVersion>4.0.0</modelVersion>

    <parent>
        <groupId>org.apache.commons</groupId>
        <artifactId>commons-parent</artifactId>
        <version>41</version>
    </parent>

    <groupId>org.apache.commons</groupId>
    <artifactId>commons-rdf-parent</artifactId>
    <version>0.3.0-incubating-SNAPSHOT</version>
    <packaging>pom</packaging>

    <name>Commons RDF</name>
    <description>Commons Java API for RDF 1.1</description>

    <url>http://commonsrdf.incubator.apache.org/</url>

    <inceptionYear>2015</inceptionYear>

    <properties>
        <maven.compiler.source>1.8</maven.compiler.source>
        <maven.compiler.target>1.8</maven.compiler.target>
        <project.build.encoding>UTF-8</project.build.encoding>
        <commons.encoding>UTF-8</commons.encoding>
        <commons.componentid>rdf</commons.componentid>
        <commons.release.version>0.2.0</commons.release.version>
        <commons.jira.id>COMMONSRDF</commons.jira.id>
        <commons.jira.pid>12316620</commons.jira.pid>
        <commons.site.path>rdf</commons.site.path>
        <commons.scmPubUrl>https://svn.apache.org/repos/infra/websites/production/commonsrdf/content/</commons.scmPubUrl>
        <commons.scmPubCheckoutDirectory>${project.build.directory}/site-content</commons.scmPubCheckoutDirectory>
        <commons.javadoc.java.link>https://docs.oracle.com/javase/8/docs/api/</commons.javadoc.java.link>
        <!-- upgrade from 0.8.0 -->
         <commons.japicmp.version>0.9.1</commons.japicmp.version>
        <ver.jena>3.1.0</ver.jena>
        <dexx.collection.version>0.6</dexx.collection.version>
        <servicemix.xerces.version>2.11.0_1</servicemix.xerces.version>
    </properties>

    <scm>
        <url>https://git-wip-us.apache.org/repos/asf/incubator-commonsrdf.git</url>
        <connection>scm:git:https://git-wip-us.apache.org/repos/asf/incubator-commonsrdf.git</connection>
        <developerConnection>scm:git:https://git-wip-us.apache.org/repos/asf/incubator-commonsrdf.git</developerConnection>
        <tag>HEAD</tag>
    </scm>

    <issueManagement>
        <system>Jira</system>
        <url>https://issues.apache.org/jira/browse/COMMONSRDF</url>
    </issueManagement>
    <ciManagement>
      <system>jenkins</system>
      <url>https://builds.apache.org/</url>
    </ciManagement>

    <mailingLists>
        <mailingList>
            <name>dev</name>
            <post>dev@commonsrdf.incubator.apache.org</post>
            <subscribe>dev-subscribe@commonsrdf.incubator.apache.org</subscribe>
            <unsubscribe>dev-unsubscribe@commonsrdf.incubator.apache.org</unsubscribe>
            <archive>https://lists.apache.org/list.html?dev@commonsrdf.apache.org</archive>
            <otherArchives>
                <otherArchive>http://markmail.org/search/?q=list%3Aorg.apache.commonsrdf.dev</otherArchive>
            </otherArchives>
        </mailingList>
        <mailingList>
            <name>commits</name>
            <post>commits@commonsrdf.incubator.apache.org</post>
            <subscribe>commits-subscribe@commonsrdf.incubator.apache.org</subscribe>
            <unsubscribe>commits-unsubscribe@commonsrdf.incubator.apache.org</unsubscribe>
            <archive>https://lists.apache.org/list.html?commits@commonsrdf.apache.org</archive>
            <otherArchives>
                <otherArchive>http://markmail.org/search/?q=list%3Aorg.apache.commonsrdf.commits</otherArchive>
            </otherArchives>
        </mailingList>
    </mailingLists>

    <developers>
        <developer>
            <id>lewismc</id>
            <name>Lewis John McGibbney</name>
            <email>lewismc[at]apache[dot]org</email>
            <roles>
                <role>Committer</role>
                <role>PPMC Member</role>
                <role>Champion</role>
            </roles>
            <timezone>+1</timezone>
        </developer>
        <developer>
            <id>johndament</id>
            <name>John D Ament</name>
            <email>johndament[at]apache[dot]org</email>
            <roles>
                <role>Committer</role>
                <role>PPMC Member</role>
                <role>Mentor</role>
            </roles>
            <timezone>+1</timezone>
        </developer>
        <developer>
            <id>ggregory</id>
            <name>Gary Gregory</name>
            <email>ggregory[at]apache[dot]org</email>
            <roles>
                <role>Committer</role>
                <role>PPMC Member</role>
                <role>Mentor</role>
            </roles>
            <timezone>+1</timezone>
        </developer>
        <developer>
            <id>wikier</id>
            <name>Sergio Fernández</name>
            <email>wikier[at]apache[dot]org</email>
            <url>http://www.wikier.org</url>
            <roles>
                <role>Committer</role>
                <role>PPMC Member</role>
            </roles>
            <timezone>+1</timezone>
        </developer>
        <developer>
            <id>stain</id>
            <name>Stian Soiland-Reyes</name>
            <email>stain[at]apache[dot]org</email>
            <url>http://orcid.org/0000-0001-9842-9718</url>
            <roles>
                <role>Committer</role>
                <role>PPMC Member</role>
            </roles>
            <timezone>+0</timezone>
        </developer>
        <developer>
            <id>enridaga</id>
            <name>Enrico Daga</name>
            <email>enridaga[at]apache[dot]org</email>
            <roles>
                <role>Committer</role>
                <role>PPMC Member</role>
            </roles>
            <timezone>+0</timezone>
        </developer>
        <developer>
            <id>britter</id>
            <name>Benedikt Ritter</name>
            <email>britter[at]apache[dot]org</email>
            <roles>
                <role>Committer</role>
                <role>PPMC Member</role>
                <role>Apache Commons Representative</role>
            </roles>
            <timezone>+1</timezone>
        </developer>
    </developers>

    <contributors>
        <contributor>
            <name>Peter Ansell</name>
            <email>ansell[at]apache[dot]org</email>
            <url>https://github.com/ansell</url>
            <roles>
                <role>Emeritus Committer</role>
                <role>Emeritus PPMC Member</role>
            </roles>
        </contributor>
        <contributor>
            <name>Reto Gmür</name>
            <email>reto[at]apache[dot]org</email>
            <roles>
                <role>Emeritus Committer</role>
                <role>Emeritus PPMC Member</role>
            </roles>
            <timezone>+1</timezone>
        </contributor>
        <contributor>
            <name>Andy Seaborne</name>
            <email>andy[at]apache[dot]org</email>
            <roles>
                <role>Emeritus Committer</role>
                <role>Emeritus PPPMC Member</role>
            </roles>
            <timezone>+0</timezone>
        </contributor>
        <contributor>
            <name>Rob Vesse</name>
            <email>rvesse[at]apache[dot]org</email>
            <roles>
                <role>Emeritus Mentor</role>
            </roles>
            <timezone>+0</timezone>
        </contributor>
    </contributors>

    <modules>
        <module>api</module>
        <module>simple</module>
        <module>rdf4j</module>
        <module>jena</module>
        <module>jsonld-java</module>
<<<<<<< HEAD
=======
        <module>integration-tests</module>
>>>>>>> c991d056
    </modules>

    <dependencyManagement>
        <dependencies>
            <dependency>
                <groupId>junit</groupId>
                <artifactId>junit</artifactId>
                <version>4.12</version>
                <scope>test</scope>
            </dependency>
        </dependencies>
    </dependencyManagement>

    <build>
        <plugins>
            <plugin>
                <groupId>org.apache.maven.plugins</groupId>
                <artifactId>maven-jar-plugin</artifactId>
                <configuration>
                    <skipIfEmpty>true</skipIfEmpty>
                    <archive>
                        <addMavenDescriptor>false</addMavenDescriptor>
                    </archive>
                </configuration>
            </plugin>
            <plugin>
                <groupId>org.apache.maven.plugins</groupId>
                <artifactId>maven-source-plugin</artifactId>
                <executions>
                    <execution>
                        <goals>
                            <goal>jar</goal>
                            <goal>test-jar</goal>
                        </goals>
                    </execution>
                </executions>
                <configuration>
                    <skipIfEmpty>true</skipIfEmpty>
                </configuration>
            </plugin>
            <plugin>
                <groupId>org.apache.maven.plugins</groupId>
                <artifactId>maven-assembly-plugin</artifactId>
                <executions>
                    <execution>
                        <configuration>
                            <descriptor>src/assembly/src.xml</descriptor>
                            <finalName>apache-commons-rdf-${project.version}</finalName>
                            <tarLongFileMode>gnu</tarLongFileMode>
                        </configuration>
                    </execution>
                </executions>
            </plugin>
            <plugin>
                <groupId>org.apache.maven.plugins</groupId>
                <artifactId>maven-javadoc-plugin</artifactId>
                <executions>
                    <execution>
                        <id>attach-javadocs</id>
                        <goals>
                            <goal>jar</goal>
                        </goals>
                    </execution>
                </executions>
                <configuration>
                    <additionalparam>-Xdoclint:all</additionalparam>
					<links>
					<link>${commons.javadoc.java.link}</link>
					<link>https://jena.apache.org/documentation/javadoc/jena/</link>
					<link>https://jena.apache.org/documentation/javadoc/arq/</link>
					<link>http://rdf4j.org/javadoc/2.0/</link>
					</links>
                </configuration>
            </plugin>
            <!--
            <plugin>
                <groupId>org.apache.maven.plugins</groupId>
                <artifactId>maven-compiler-plugin</artifactId>
                <configuration>
                    <source>${maven.compiler.source}</source>
                    <target>${maven.compiler.target}</target>
                    <encoding>${project.build.encoding}</encoding>
                </configuration>
            </plugin>
-->
            <plugin>
                <groupId>org.apache.maven.plugins</groupId>
                <artifactId>maven-release-plugin</artifactId>
                <configuration>
                    <useReleaseProfile>true</useReleaseProfile>
                    <!-- TODO: Use apache-parent's apache-release rather than common-parent's release? -->
                    <releaseProfiles>release</releaseProfiles>
                    <goals>deploy</goals>
                    <autoVersionSubmodules>true</autoVersionSubmodules>
                    <localCheckout>true</localCheckout>
                    <tagNameFormat>@{version}</tagNameFormat>
                    <preparationGoals>clean install</preparationGoals>
                    <pushChanges>false</pushChanges>
                    <connectionUrl>scm:git:file://`pwd`/.git</connectionUrl>
                </configuration>
            </plugin>
            <!-- Create code coverage reports and submit them to coveralls.io.
            https://coveralls.io/github/apache/incubator-commonsrdf
            -->
            <plugin>
                <groupId>org.eluder.coveralls</groupId>
                <artifactId>coveralls-maven-plugin</artifactId>
                <version>4.2.0</version>
            </plugin>
      <plugin>
        <groupId>org.codehaus.mojo</groupId>
        <artifactId>jdepend-maven-plugin</artifactId>
        <version>${commons.jdepend.version}</version>
        <dependencies>
            <!-- Forked jdepend https://github.com/nidi3/jdepend supports Java 8 -->
            <dependency>
              <groupId>guru.nidi</groupId>
              <artifactId>jdepend</artifactId>
              <version>2.9.5</version>
            </dependency>
        </dependencies>
      </plugin>


            <plugin>
                <groupId>org.apache.maven.plugins</groupId>
                <artifactId>maven-site-plugin</artifactId>
                <dependencies>
                    <dependency>
                        <groupId>org.apache.maven.doxia</groupId>
                        <artifactId>doxia-module-markdown</artifactId>
                        <version>1.6</version>
                    </dependency>
                </dependencies>
                <!--
                <configuration>
                    <siteDirectory>${project.basedir}/src/site</siteDirectory>
                    <outputDirectory>${project.build.directory}/site</outputDirectory>
                    <showAvatarImages>false</showAvatarImages>
                </configuration>
              -->
            </plugin>
        </plugins>
        <pluginManagement>
            <plugins>
                <!--This plugin's configuration is used to store Eclipse m2e settings
                    only. It has no influence on the Maven build itself. -->

                <plugin>
                    <groupId>org.eclipse.m2e</groupId>
                    <artifactId>lifecycle-mapping</artifactId>
                    <version>1.0.0</version>
                    <configuration>
                        <lifecycleMappingMetadata>
                            <pluginExecutions>
                              <!-- No longer needed?
                                <pluginExecution>
                                    <pluginExecutionFilter>
                                        <groupId>org.jacoco</groupId>
                                        <artifactId>jacoco-maven-plugin</artifactId>
                                        <versionRange>[${commons.jacoco.version},)</versionRange>
                                        <goals>
                                            <goal>prepare-agent</goal>
                                        </goals>
                                    </pluginExecutionFilter>
                                    <action>
                                        <ignore />
                                    </action>
                                </pluginExecution>
                              -->
                                <pluginExecution>
                                    <pluginExecutionFilter>
                                        <groupId>org.apache.maven.plugins</groupId>
                                        <artifactId>maven-antrun-plugin</artifactId>
                                        <versionRange>[1.8,)</versionRange>
                                        <goals>
                                            <goal>run</goal>
                                        </goals>
                                    </pluginExecutionFilter>
                                    <action>
                                        <ignore />
                                    </action>
                                </pluginExecution>
                                <pluginExecution>
                                	<pluginExecutionFilter>
                                		<groupId>org.apache.felix</groupId>
                                		<artifactId>maven-bundle-plugin</artifactId>
                                		<versionRange>[2.5.3,)</versionRange>
                                		<goals>
                                			<goal>manifest</goal>
                                		</goals>
                                	</pluginExecutionFilter>
                                	<action>
                                		<ignore />
                                	</action>
                                </pluginExecution>
                            </pluginExecutions>
                        </lifecycleMappingMetadata>
                    </configuration>
                </plugin>
	      <plugin>
		<!-- Check if we broke compatibibility against previous release -->
		<groupId>com.github.siom79.japicmp</groupId>
		<artifactId>japicmp-maven-plugin</artifactId>
		<version>${commons.japicmp.version}</version>
		<configuration>
		  <parameter>
		    <!-- Tell japicmp about the -incubator suffix  -->
		    <oldVersionPattern>\d+\.\d+\.\d+\-incubating</oldVersionPattern>
		    <!-- japicmp requires "mvn package site" - below means "mvn
			 site" still works (but without japicmp report) -->
		    <ignoreMissingNewVersion/>
		  </parameter>
		</configuration>
	      </plugin>

                <!--
                <plugin>
                    <groupId>org.codehaus.mojo</groupId>
                    <artifactId>animal-sniffer-maven-plugin</artifactId>
                    <version>1.14</version>
                    <configuration>
                        <skip>true</skip>
                    </configuration>
                </plugin>-->
                <plugin>
                    <groupId>org.apache.rat</groupId>
                    <artifactId>apache-rat-plugin</artifactId>
                    <version>${commons.rat.version}</version>
                    <configuration>
                        <excludes combine.children="append">
                            <exclude>.travis.yml</exclude>
                            <!-- Eclipse files in examples/ -->
                            <exclude>examples/.settings/**</exclude>
                            <exclude>examples/.project</exclude>
                            <exclude>examples/.classpath</exclude>
                            <!-- ServiceLoader file -->
                            <exclude>**/META-INF/services/*</exclude>
                            <!-- Duplicates of NOTICE and LICENSE -->
                            <exclude>**/src/main/resources/NOTICE</exclude>
                            <exclude>**/src/main/resources/LICENSE</exclude>
                        </excludes>
                    </configuration>
                </plugin>
            </plugins>
        </pluginManagement>
    </build>
    <reporting>

      <plugins>
        <plugin>
             <groupId>org.apache.maven.plugins</groupId>
             <artifactId>maven-javadoc-plugin</artifactId>
             <configuration>
                 <additionalparam>-Xdoclint:all</additionalparam>
             </configuration>
             <reportSets>
               <reportSet><!-- by default, id = "default" -->
                 <reports><!-- select non-aggregate reports -->
                   <report>javadoc</report>
                   <report>test-javadoc</report>
                 </reports>
               </reportSet>
               <reportSet><!-- aggregate reportSet, to define in poms having modules -->
                 <id>aggregate</id>
                 <inherited>false</inherited><!-- don't run aggregate in child modules -->
                 <reports>
                   <report>aggregate</report>
                 </reports>
               </reportSet>
             </reportSets>
         </plugin>
  <plugin>
    <groupId>org.apache.maven.plugins</groupId>
    <artifactId>maven-checkstyle-plugin</artifactId>
    <version>${checkstyle.plugin.version}</version>
        <configuration>
          <configLocation>${project.basedir}/src/conf/checkstyle.xml</configLocation>
          <!-- Needed to define config_loc -->
          <propertyExpansion>config_loc=${project.basedir}</propertyExpansion>
          <enableRulesSummary>false</enableRulesSummary>
        </configuration>
        <reportSets>
          <reportSet>
            <reports>
              <report>checkstyle-aggregate</report>
            </reports>
          </reportSet>
        </reportSets>
  </plugin>

<plugin>
  <artifactId>maven-pmd-plugin</artifactId>
          <version>3.6</version>
          <configuration>
            <targetJdk>${maven.compiler.target}</targetJdk>
            <linkXref>true</linkXref>
          </configuration>
          <reportSets>
            <reportSet>
              <id>pmd-report</id>
              <reports>
                <report>pmd</report>
              </reports>
            </reportSet>
            <reportSet>
              <id>pmd-aggregate</id>
              <inherited>false</inherited>
              <reports>
                <report>pmd</report>
              </reports>
              <configuration>
                <aggregate>true</aggregate>
              </configuration>
            </reportSet>
          </reportSets>
        </plugin>

      <plugin>
        <groupId>org.codehaus.mojo</groupId>
        <artifactId>findbugs-maven-plugin</artifactId>
        <version>${commons.findbugs.version}</version>
        <configuration>
          <threshold>Normal</threshold>
          <effort>Default</effort>
          <excludeFilterFile>src/conf/findbugs-exclude-filter.xml</excludeFilterFile>
          <fork>true</fork>
          <jvmArgs>-Duser.language=en</jvmArgs>
        </configuration>
      </plugin>

</plugins>

    </reporting>

    <profiles>
        <profile>
            <id>release</id>
            <!-- extends the release profile from commons -->
            <build>
        	<finalName>apache-commonsrdf-${project.version}</finalName>
                <plugins>
                  <!-- Generate convenience *.md5 *.sha1 files for dist puropses -->
                  <plugin>
                      <groupId>org.apache.maven.plugins</groupId>
                      <artifactId>maven-antrun-plugin</artifactId>
                      <executions>
                          <execution>
                              <id>default-cli</id>
                              <goals>
                                  <goal>run</goal>
                              </goals>
                              <phase>package</phase>
                              <configuration>
                                  <tasks>
                                      <checksum algorithm="MD5" fileext=".md5">
                                          <fileset dir="${project.build.directory}">
                                              <include name="*.zip" />
                                              <include name="*.tar.gz" />
                                          </fileset>
                                      </checksum>
                                      <checksum algorithm="SHA1" fileext=".sha1">
                                          <fileset dir="${project.build.directory}">
                                              <include name="*.zip" />
                                              <include name="*.tar.gz" />
                                          </fileset>
                                      </checksum>
                                  </tasks>
                              </configuration>
                          </execution>
                      </executions>
                      <dependencies>
                          <dependency>
                              <groupId>org.apache.ant</groupId>
                              <artifactId>ant-nodeps</artifactId>
                              <version>1.8.1</version>
                          </dependency>
                      </dependencies>
                  </plugin>

                    <plugin>
                        <groupId>org.apache.maven.plugins</groupId>
                        <artifactId>maven-gpg-plugin</artifactId>
                        <configuration>
                            <excludes>
                                <exclude>**/*.asc</exclude>
                                <exclude>**/*.md5</exclude>
                                <exclude>**/*.sha1</exclude>
                            </excludes>
                        </configuration>
                    </plugin>
                </plugins>
            </build>
        </profile>
    </profiles>



</project><|MERGE_RESOLUTION|>--- conflicted
+++ resolved
@@ -221,10 +221,7 @@
         <module>rdf4j</module>
         <module>jena</module>
         <module>jsonld-java</module>
-<<<<<<< HEAD
-=======
         <module>integration-tests</module>
->>>>>>> c991d056
     </modules>
 
     <dependencyManagement>
