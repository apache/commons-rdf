--- conflicted
+++ resolved
@@ -449,7 +449,6 @@
                         </lifecycleMappingMetadata>
                     </configuration>
                 </plugin>
-<<<<<<< HEAD
                 <plugin>
                     <!-- Check if we broke compatibibility against previous release -->
                     <groupId>com.github.siom79.japicmp</groupId>
@@ -465,25 +464,6 @@
                         </parameter>
                     </configuration>
                 </plugin>
-=======
-          <plugin>
-        <!-- Check if we broke compatibibility against previous release -->
-        <groupId>com.github.siom79.japicmp</groupId>
-        <artifactId>japicmp-maven-plugin</artifactId>
-        <version>${commons.japicmp.version}</version>
-        <configuration>
-          <parameter>
-            <!-- Tell japicmp about the -incubator suffix for 0.3.0 -->
-            <oldVersionPattern>\d+\.\d+\.\d+\-incubating</oldVersionPattern>
-            <!-- japicmp requires "mvn package site" - below means "mvn
-             site" still works (but without japicmp report) -->
-            <ignoreMissingNewVersion>true</ignoreMissingNewVersion>
-          </parameter>
-          <skip>${skipAPICompatCheck}</skip>
-        </configuration>
-          </plugin>
-
->>>>>>> 29824463
                 <!--
                 <plugin>
                     <groupId>org.codehaus.mojo</groupId>
