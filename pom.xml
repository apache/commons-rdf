<?xml version="1.0" encoding="UTF-8"?>
<!--

    Licensed to the Apache Software Foundation (ASF) under one
    or more contributor license agreements. See the NOTICE file
    distributed with this work for additional information
    regarding copyright ownership. The ASF licenses this file
    to you under the Apache License, Version 2.0 (the
    "License"); you may not use this file except in compliance
    with the License.  You may obtain a copy of the License at

        http://www.apache.org/licenses/LICENSE-2.0

    Unless required by applicable law or agreed to in writing, software
    distributed under the License is distributed on an "AS IS" BASIS,
    WITHOUT WARRANTIES OR CONDITIONS OF ANY KIND, either express or implied.
    See the License for the specific language governing permissions and
    limitations under the License.

-->
<project xmlns="http://maven.apache.org/POM/4.0.0" xmlns:xsi="http://www.w3.org/2001/XMLSchema-instance" xsi:schemaLocation="http://maven.apache.org/POM/4.0.0 http://maven.apache.org/xsd/maven-4.0.0.xsd">
    <modelVersion>4.0.0</modelVersion>

    <parent>
        <groupId>org.apache.commons</groupId>
        <artifactId>commons-parent</artifactId>
        <version>41</version>
    </parent>

    <groupId>org.apache.commons</groupId>
    <artifactId>commons-rdf-parent</artifactId>
    <version>0.3.0-incubating-SNAPSHOT</version>
    <packaging>pom</packaging>

    <name>Commons RDF</name>
    <description>Commons Java API for RDF 1.1</description>

    <url>http://commonsrdf.incubator.apache.org/</url>

    <inceptionYear>2015</inceptionYear>

    <properties>
        <maven.compiler.source>1.8</maven.compiler.source>
        <maven.compiler.target>1.8</maven.compiler.target>
        <project.build.encoding>UTF-8</project.build.encoding>
        <commons.encoding>UTF-8</commons.encoding>
        <commons.componentid>rdf</commons.componentid>
        <commons.release.version>0.2.0</commons.release.version>
        <commons.jira.id>COMMONSRDF</commons.jira.id>
        <commons.jira.pid>12316620</commons.jira.pid>
        <commons.site.path>rdf</commons.site.path>
        <commons.scmPubUrl>https://svn.apache.org/repos/infra/websites/production/commonsrdf/content/</commons.scmPubUrl>
        <commons.scmPubCheckoutDirectory>${project.build.directory}/site-content</commons.scmPubCheckoutDirectory>
        <commons.javadoc.java.link>https://docs.oracle.com/javase/8/docs/api/</commons.javadoc.java.link>
        <!-- upgrade from 0.8.0 -->
         <commons.japicmp.version>0.9.1</commons.japicmp.version>
        <ver.jena>3.1.0</ver.jena>
        <dexx.collection.version>0.6</dexx.collection.version>
        <servicemix.xerces.version>2.11.0_1</servicemix.xerces.version>
    </properties>

    <scm>
        <url>https://git-wip-us.apache.org/repos/asf/incubator-commonsrdf.git</url>
        <connection>scm:git:https://git-wip-us.apache.org/repos/asf/incubator-commonsrdf.git</connection>
        <developerConnection>scm:git:https://git-wip-us.apache.org/repos/asf/incubator-commonsrdf.git</developerConnection>
        <tag>HEAD</tag>
    </scm>

    <issueManagement>
        <system>Jira</system>
        <url>https://issues.apache.org/jira/browse/COMMONSRDF</url>
    </issueManagement>
    <ciManagement>
      <system>jenkins</system>
      <url>https://builds.apache.org/</url>
    </ciManagement>

    <mailingLists>
        <mailingList>
            <name>dev</name>
            <post>dev@commonsrdf.incubator.apache.org</post>
            <subscribe>dev-subscribe@commonsrdf.incubator.apache.org</subscribe>
            <unsubscribe>dev-unsubscribe@commonsrdf.incubator.apache.org</unsubscribe>
            <archive>https://lists.apache.org/list.html?dev@commonsrdf.apache.org</archive>
            <otherArchives>
                <otherArchive>http://markmail.org/search/?q=list%3Aorg.apache.commonsrdf.dev</otherArchive>
            </otherArchives>
        </mailingList>
        <mailingList>
            <name>commits</name>
            <post>commits@commonsrdf.incubator.apache.org</post>
            <subscribe>commits-subscribe@commonsrdf.incubator.apache.org</subscribe>
            <unsubscribe>commits-unsubscribe@commonsrdf.incubator.apache.org</unsubscribe>
            <archive>https://lists.apache.org/list.html?commits@commonsrdf.apache.org</archive>
            <otherArchives>
                <otherArchive>http://markmail.org/search/?q=list%3Aorg.apache.commonsrdf.commits</otherArchive>
            </otherArchives>
        </mailingList>
    </mailingLists>

    <developers>
        <developer>
            <id>lewismc</id>
            <name>Lewis John McGibbney</name>
            <email>lewismc[at]apache[dot]org</email>
            <roles>
                <role>Committer</role>
                <role>PPMC Member</role>
                <role>Champion</role>
            </roles>
            <timezone>+1</timezone>
        </developer>
        <developer>
            <id>johndament</id>
            <name>John D Ament</name>
            <email>johndament[at]apache[dot]org</email>
            <roles>
                <role>Committer</role>
                <role>PPMC Member</role>
                <role>Mentor</role>
            </roles>
            <timezone>+1</timezone>
        </developer>
        <developer>
            <id>ggregory</id>
            <name>Gary Gregory</name>
            <email>ggregory[at]apache[dot]org</email>
            <roles>
                <role>Committer</role>
                <role>PPMC Member</role>
                <role>Mentor</role>
            </roles>
            <timezone>+1</timezone>
        </developer>
        <developer>
            <id>wikier</id>
            <name>Sergio Fernández</name>
            <email>wikier[at]apache[dot]org</email>
            <url>http://www.wikier.org</url>
            <roles>
                <role>Committer</role>
                <role>PPMC Member</role>
            </roles>
            <timezone>+1</timezone>
        </developer>
        <developer>
            <id>stain</id>
            <name>Stian Soiland-Reyes</name>
            <email>stain[at]apache[dot]org</email>
            <url>http://orcid.org/0000-0001-9842-9718</url>
            <roles>
                <role>Committer</role>
                <role>PPMC Member</role>
            </roles>
            <timezone>+0</timezone>
        </developer>
        <developer>
            <id>enridaga</id>
            <name>Enrico Daga</name>
            <email>enridaga[at]apache[dot]org</email>
            <roles>
                <role>Committer</role>
                <role>PPMC Member</role>
            </roles>
            <timezone>+0</timezone>
        </developer>
        <developer>
            <id>britter</id>
            <name>Benedikt Ritter</name>
            <email>britter[at]apache[dot]org</email>
            <roles>
                <role>Committer</role>
                <role>PPMC Member</role>
                <role>Apache Commons Representative</role>
            </roles>
            <timezone>+1</timezone>
        </developer>
    </developers>

    <contributors>
        <contributor>
            <name>Peter Ansell</name>
            <email>ansell[at]apache[dot]org</email>
            <url>https://github.com/ansell</url>
            <roles>
                <role>Emeritus Committer</role>
                <role>Emeritus PPMC Member</role>
            </roles>
        </contributor>
        <contributor>
            <name>Reto Gmür</name>
            <email>reto[at]apache[dot]org</email>
            <roles>
                <role>Emeritus Committer</role>
                <role>Emeritus PPMC Member</role>
            </roles>
            <timezone>+1</timezone>
        </contributor>
        <contributor>
            <name>Andy Seaborne</name>
            <email>andy[at]apache[dot]org</email>
            <roles>
                <role>Emeritus Committer</role>
                <role>Emeritus PPPMC Member</role>
            </roles>
            <timezone>+0</timezone>
        </contributor>
        <contributor>
            <name>Rob Vesse</name>
            <email>rvesse[at]apache[dot]org</email>
            <roles>
                <role>Emeritus Mentor</role>
            </roles>
            <timezone>+0</timezone>
        </contributor>
    </contributors>

    <modules>
        <module>api</module>
        <module>simple</module>
<<<<<<< HEAD
        <module>rdf4j</module>
=======
        <module>jena</module>
>>>>>>> 4528e695
        <module>jsonld-java</module>
    </modules>

    <dependencyManagement>
        <dependencies>
            <dependency>
                <groupId>junit</groupId>
                <artifactId>junit</artifactId>
                <version>4.12</version>
                <scope>test</scope>
            </dependency>
        </dependencies>
    </dependencyManagement>

    <build>
        <finalName>apache-commonsrdf-${project.version}</finalName>
        <plugins>
            <plugin>
                <groupId>org.apache.maven.plugins</groupId>
                <artifactId>maven-jar-plugin</artifactId>
                <configuration>
                    <skipIfEmpty>true</skipIfEmpty>
                    <archive>
                        <addMavenDescriptor>false</addMavenDescriptor>
                    </archive>
                </configuration>
            </plugin>
            <plugin>
                <groupId>org.apache.maven.plugins</groupId>
                <artifactId>maven-source-plugin</artifactId>
                <executions>
                    <execution>
                        <goals>
                            <goal>jar</goal>
                            <goal>test-jar</goal>
                        </goals>
                    </execution>
                </executions>
                <configuration>
                    <skipIfEmpty>true</skipIfEmpty>
                </configuration>
            </plugin>
            <plugin>
                <groupId>org.apache.maven.plugins</groupId>
                <artifactId>maven-assembly-plugin</artifactId>
                <executions>
                    <execution>
                        <configuration>
                            <descriptor>src/assembly/src.xml</descriptor>
                            <finalName>apache-commons-rdf-${project.version}</finalName>
                            <tarLongFileMode>gnu</tarLongFileMode>
                        </configuration>
                    </execution>
                </executions>
            </plugin>
            <plugin>
                <groupId>org.apache.maven.plugins</groupId>
                <artifactId>maven-javadoc-plugin</artifactId>
                <executions>
                    <execution>
                        <id>attach-javadocs</id>
                        <goals>
                            <goal>jar</goal>
                        </goals>
                    </execution>
                </executions>
                <configuration>
                    <additionalparam>-Xdoclint:all</additionalparam>
					<links>
					<link>${commons.javadoc.java.link}</link>
					<link>https://jena.apache.org/documentation/javadoc/jena/</link>
					<link>https://jena.apache.org/documentation/javadoc/arq/</link>
					<link>http://rdf4j.org/javadoc/2.0/</link>
					</links>                    
                </configuration>
            </plugin>
            <!--
            <plugin>
                <groupId>org.apache.maven.plugins</groupId>
                <artifactId>maven-compiler-plugin</artifactId>
                <configuration>
                    <source>${maven.compiler.source}</source>
                    <target>${maven.compiler.target}</target>
                    <encoding>${project.build.encoding}</encoding>
                </configuration>
            </plugin>
-->
            <plugin>
                <groupId>org.apache.maven.plugins</groupId>
                <artifactId>maven-release-plugin</artifactId>
                <configuration>
                    <useReleaseProfile>true</useReleaseProfile>
                    <!-- TODO: Use apache-parent's apache-release rather than common-parent's release? -->
                    <releaseProfiles>release</releaseProfiles>
                    <goals>deploy</goals>
                    <autoVersionSubmodules>true</autoVersionSubmodules>
                    <localCheckout>true</localCheckout>
                    <tagNameFormat>@{version}</tagNameFormat>
                    <preparationGoals>clean install</preparationGoals>
                    <pushChanges>false</pushChanges>
                    <connectionUrl>scm:git:file://`pwd`/.git</connectionUrl>
                </configuration>
            </plugin>
            <!-- Create code coverage reports and submit them to coveralls.io.
            https://coveralls.io/github/apache/incubator-commonsrdf
            -->
            <plugin>
                <groupId>org.eluder.coveralls</groupId>
                <artifactId>coveralls-maven-plugin</artifactId>
                <version>4.2.0</version>
            </plugin>
      <plugin>
        <groupId>org.codehaus.mojo</groupId>
        <artifactId>jdepend-maven-plugin</artifactId>
        <version>${commons.jdepend.version}</version>
        <dependencies>
            <!-- Forked jdepend https://github.com/nidi3/jdepend supports Java 8 -->
            <dependency>
              <groupId>guru.nidi</groupId>
              <artifactId>jdepend</artifactId>
              <version>2.9.5</version>
            </dependency>
        </dependencies>
      </plugin>

      <plugin>
        <!-- Check if we broke compatibibility against previous release -->
        <groupId>com.github.siom79.japicmp</groupId>
        <artifactId>japicmp-maven-plugin</artifactId>
        <version>${commons.japicmp.version}</version>
        <configuration>
          <parameter>
            <!-- Tell japicmp about the -incubator suffix  -->
            <oldVersionPattern>\d+\.\d+\.\d+\-incubating</oldVersionPattern>
          </parameter>
        </configuration>
      </plugin>

            <plugin>
                <groupId>org.apache.maven.plugins</groupId>
                <artifactId>maven-site-plugin</artifactId>
                <dependencies>
                    <dependency>
                        <groupId>org.apache.maven.doxia</groupId>
                        <artifactId>doxia-module-markdown</artifactId>
                        <version>1.6</version>
                    </dependency>
                </dependencies>
                <!--
                <configuration>
                    <siteDirectory>${project.basedir}/src/site</siteDirectory>
                    <outputDirectory>${project.build.directory}/site</outputDirectory>
                    <showAvatarImages>false</showAvatarImages>
                </configuration>
              -->
            </plugin>
        </plugins>
        <pluginManagement>
            <plugins>
                <!--This plugin's configuration is used to store Eclipse m2e settings
                    only. It has no influence on the Maven build itself. -->

                <plugin>
                    <groupId>org.eclipse.m2e</groupId>
                    <artifactId>lifecycle-mapping</artifactId>
                    <version>1.0.0</version>
                    <configuration>
                        <lifecycleMappingMetadata>
                            <pluginExecutions>
                              <!-- No longer needed?
                                <pluginExecution>
                                    <pluginExecutionFilter>
                                        <groupId>org.jacoco</groupId>
                                        <artifactId>jacoco-maven-plugin</artifactId>
                                        <versionRange>[${commons.jacoco.version},)</versionRange>
                                        <goals>
                                            <goal>prepare-agent</goal>
                                        </goals>
                                    </pluginExecutionFilter>
                                    <action>
                                        <ignore />
                                    </action>
                                </pluginExecution>
                              -->
                                <pluginExecution>
                                    <pluginExecutionFilter>
                                        <groupId>org.apache.maven.plugins</groupId>
                                        <artifactId>maven-antrun-plugin</artifactId>
                                        <versionRange>[1.8,)</versionRange>
                                        <goals>
                                            <goal>run</goal>
                                        </goals>
                                    </pluginExecutionFilter>
                                    <action>
                                        <ignore />
                                    </action>
                                </pluginExecution>
                                <pluginExecution>
                                	<pluginExecutionFilter>
                                		<groupId>org.apache.felix</groupId>
                                		<artifactId>maven-bundle-plugin</artifactId>
                                		<versionRange>[2.5.3,)</versionRange>
                                		<goals>
                                			<goal>manifest</goal>
                                		</goals>
                                	</pluginExecutionFilter>
                                	<action>
                                		<ignore />
                                	</action>
                                </pluginExecution>
                            </pluginExecutions>
                        </lifecycleMappingMetadata>
                    </configuration>
                </plugin>

                <!--
                <plugin>
                    <groupId>org.codehaus.mojo</groupId>
                    <artifactId>animal-sniffer-maven-plugin</artifactId>
                    <version>1.14</version>
                    <configuration>
                        <skip>true</skip>
                    </configuration>
                </plugin>-->
                <plugin>
                    <groupId>org.apache.rat</groupId>
                    <artifactId>apache-rat-plugin</artifactId>
                    <version>${commons.rat.version}</version>
                    <configuration>
                        <excludes combine.children="append">
                            <exclude>.travis.yml</exclude>
                            <!-- Eclipse files in examples/ -->
                            <exclude>examples/.settings/**</exclude>
                            <exclude>examples/.project</exclude>
                            <exclude>examples/.classpath</exclude>
                            <!-- ServiceLoader file -->
                            <exclude>**/META-INF/services/*</exclude>
                            <!-- Duplicates of NOTICE and LICENSE -->
                            <exclude>**/src/main/resources/NOTICE</exclude>
                            <exclude>**/src/main/resources/LICENSE</exclude>
                        </excludes>
                    </configuration>
                </plugin>
            </plugins>
        </pluginManagement>
    </build>
    <reporting>

      <plugins>
        <plugin>
             <groupId>org.apache.maven.plugins</groupId>
             <artifactId>maven-javadoc-plugin</artifactId>
             <configuration>
                 <additionalparam>-Xdoclint:all</additionalparam>
             </configuration>
             <reportSets>
               <reportSet><!-- by default, id = "default" -->
                 <reports><!-- select non-aggregate reports -->
                   <report>javadoc</report>
                   <report>test-javadoc</report>
                 </reports>
               </reportSet>
               <reportSet><!-- aggregate reportSet, to define in poms having modules -->
                 <id>aggregate</id>
                 <inherited>false</inherited><!-- don't run aggregate in child modules -->
                 <reports>
                   <report>aggregate</report>
                 </reports>
               </reportSet>
             </reportSets>
         </plugin>
  <plugin>
    <groupId>org.apache.maven.plugins</groupId>
    <artifactId>maven-checkstyle-plugin</artifactId>
    <version>${checkstyle.plugin.version}</version>
        <configuration>
          <configLocation>${project.basedir}/src/conf/checkstyle.xml</configLocation>
          <!-- Needed to define config_loc -->
          <propertyExpansion>config_loc=${project.basedir}</propertyExpansion>
          <enableRulesSummary>false</enableRulesSummary>
        </configuration>
        <reportSets>
          <reportSet>
            <reports>
              <report>checkstyle-aggregate</report>
            </reports>
          </reportSet>
        </reportSets>
  </plugin>

<plugin>
  <artifactId>maven-pmd-plugin</artifactId>
          <version>3.6</version>
          <configuration>
            <targetJdk>${maven.compiler.target}</targetJdk>
            <linkXref>true</linkXref>
          </configuration>
          <reportSets>
            <reportSet>
              <id>pmd-report</id>
              <reports>
                <report>pmd</report>
              </reports>
            </reportSet>
            <reportSet>
              <id>pmd-aggregate</id>
              <inherited>false</inherited>
              <reports>
                <report>pmd</report>
              </reports>
              <configuration>
                <aggregate>true</aggregate>
              </configuration>
            </reportSet>
          </reportSets>
        </plugin>

      <plugin>
        <groupId>org.codehaus.mojo</groupId>
        <artifactId>findbugs-maven-plugin</artifactId>
        <version>${commons.findbugs.version}</version>
        <configuration>
          <threshold>Normal</threshold>
          <effort>Default</effort>
          <excludeFilterFile>src/conf/findbugs-exclude-filter.xml</excludeFilterFile>
          <fork>true</fork>
          <jvmArgs>-Duser.language=en</jvmArgs>
        </configuration>
      </plugin>

</plugins>

    </reporting>

    <profiles>
        <profile>
            <id>release</id>
            <!-- extends the release profile from commons -->
            <build>
                <plugins>
                  <!-- Generate convenience *.md5 *.sha1 files for dist puropses -->
                  <plugin>
                      <groupId>org.apache.maven.plugins</groupId>
                      <artifactId>maven-antrun-plugin</artifactId>
                      <executions>
                          <execution>
                              <id>default-cli</id>
                              <goals>
                                  <goal>run</goal>
                              </goals>
                              <phase>package</phase>
                              <configuration>
                                  <tasks>
                                      <checksum algorithm="MD5" fileext=".md5">
                                          <fileset dir="${project.build.directory}">
                                              <include name="*.zip" />
                                              <include name="*.tar.gz" />
                                          </fileset>
                                      </checksum>
                                      <checksum algorithm="SHA1" fileext=".sha1">
                                          <fileset dir="${project.build.directory}">
                                              <include name="*.zip" />
                                              <include name="*.tar.gz" />
                                          </fileset>
                                      </checksum>
                                  </tasks>
                              </configuration>
                          </execution>
                      </executions>
                      <dependencies>
                          <dependency>
                              <groupId>org.apache.ant</groupId>
                              <artifactId>ant-nodeps</artifactId>
                              <version>1.8.1</version>
                          </dependency>
                      </dependencies>
                  </plugin>

                    <plugin>
                        <groupId>org.apache.maven.plugins</groupId>
                        <artifactId>maven-gpg-plugin</artifactId>
                        <configuration>
                            <excludes>
                                <exclude>**/*.asc</exclude>
                                <exclude>**/*.md5</exclude>
                                <exclude>**/*.sha1</exclude>
                            </excludes>
                        </configuration>
                    </plugin>
                </plugins>
            </build>
        </profile>
    </profiles>



</project><|MERGE_RESOLUTION|>--- conflicted
+++ resolved
@@ -218,11 +218,8 @@
     <modules>
         <module>api</module>
         <module>simple</module>
-<<<<<<< HEAD
         <module>rdf4j</module>
-=======
         <module>jena</module>
->>>>>>> 4528e695
         <module>jsonld-java</module>
     </modules>
 
