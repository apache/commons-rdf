--- conflicted
+++ resolved
@@ -98,25 +98,6 @@
     @Test
     public void testCreateBlankNodeIdentifierTwiceDifferentFactories() throws Exception {
         BlankNode bnode1, differentFactory;
-<<<<<<< HEAD
-        try {
-            bnode1 = factory.createBlankNode();
-            // it MUST differ from a second factory
-            differentFactory = createFactory().createBlankNode();
-            
-            // NOTE: We can't make similar assumption if we provide a 
-            // name to createBlankNode(String) as its documentation
-            // only says:
-            // 
-            // * BlankNodes created using this method with the same parameter, for
-            // * different instances of RDF, SHOULD NOT be equivalent.
-            //
-            // https://github.com/apache/incubator-commonsrdf/pull/7#issuecomment-92312779
-        } catch (UnsupportedOperationException ex) {
-            Assume.assumeNoException(ex);
-            return;
-        }
-=======
         bnode1 = factory.createBlankNode();
         // it MUST differ from a second factory
         differentFactory = createFactory().createBlankNode();
@@ -127,7 +108,6 @@
         // 
         // * BlankNodes created using this method with the same parameter, for
         // * different instances of RDFFactory, SHOULD NOT be equivalent.
->>>>>>> 17c0d271
         //
         // https://github.com/apache/incubator-commonsrdf/pull/7#issuecomment-92312779
         assertNotEquals(bnode1, differentFactory);
