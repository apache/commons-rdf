/**
 * Licensed to the Apache Software Foundation (ASF) under one
 * or more contributor license agreements. See the NOTICE file
 * distributed with this work for additional information
 * regarding copyright ownership. The ASF licenses this file
 * to you under the Apache License, Version 2.0 (the
 * "License"); you may not use this file except in compliance
 * with the License.  You may obtain a copy of the License at
 *
 *     http://www.apache.org/licenses/LICENSE-2.0
 *
 * Unless required by applicable law or agreed to in writing, software
 * distributed under the License is distributed on an "AS IS" BASIS,
 * WITHOUT WARRANTIES OR CONDITIONS OF ANY KIND, either express or implied.
 * See the License for the specific language governing permissions and
 * limitations under the License.
 */
package org.apache.commons.rdf.api;

import java.util.Locale;
import java.util.Optional;
import java.util.Set;

/**
 * An RDF syntax, e.g. as used for parsing and writing RDF.
 * <p>
 * An RDF syntax is uniquely identified by its {@link #mediaType()}, and has a
 * suggested {@link #fileExtension()}.
 * <p>
 * Some of the RDF syntaxes may {@link #supportsDataset()}, meaning they can
 * represent {@link Quad}s.
 * <p>
 * An enumeration of the official RDF 1.1 syntaxes is available in 
 * {@link W3CRDFSyntax} - for convenience they are also accessible
 * as constants here, e.g. <code>RDFSyntax.JSONLD</code>.
 * 
 */
public interface RDFSyntax {

    /**
     * JSON-LD 1.0
     * 
     * @see <a href=
     *      "https://www.w3.org/TR/json-ld/">https://www.w3.org/TR/json-ld/</a>
     * 
     */
    public static RDFSyntax JSONLD = W3CRDFSyntax.JSONLD;

    /**
     * RDF 1.1 Turtle
     * 
     * @see <a href=
     *      "https://www.w3.org/TR/turtle/">https://www.w3.org/TR/turtle/</a>
     *
     */
    public static RDFSyntax TURTLE = W3CRDFSyntax.TURTLE;

    /**
     * RDF 1.1 N-Quads
     * 
     * @see <a href=
     *      "https://www.w3.org/TR/n-quads/">https://www.w3.org/TR/n-quads/</a>
     */
    public static RDFSyntax NQUADS = W3CRDFSyntax.NQUADS;

    /**
     * RDF 1.1 N-Triples
     * 
     * @see <a href=
     *      "https://www.w3.org/TR/n-triples/">https://www.w3.org/TR/n-triples/</a>
     */
    public static RDFSyntax NTRIPLES = W3CRDFSyntax.NTRIPLES;

    /**
     * HTML+RDFa 1.1
     * 
     * @see <a href=
     *      "https://www.w3.org/TR/html-rdfa/">https://www.w3.org/TR/html-rdfa/</a>
     */
    public static RDFSyntax RDFA_HTML = W3CRDFSyntax.RDFA_HTML;

    /**
     * XHTML+RDFa 1.1
     * 
     * @see <a href=
     *      "https://www.w3.org/TR/xhtml-rdfa/">https://www.w3.org/TR/xhtml-rdfa/</a>
     */
    public static RDFSyntax RDFA_XHTML = W3CRDFSyntax.RDFA_XHTML;

    /**
     * RDF 1.1 XML Syntax
     * 
     * @see <a href=
     *      "https://www.w3.org/TR/rdf-syntax-grammar/">https://www.w3.org/TR/rdf-syntax-grammar/</a>
     */
    public static RDFSyntax RDFXML = W3CRDFSyntax.RDFXML;

    /**
     * RDF 1.1 TriG
     * 
     * @see <a href=
     *      "https://www.w3.org/TR/trig/">https://www.w3.org/TR/trig/</a>
     */
    public static RDFSyntax TRIG = W3CRDFSyntax.TRIG;
    
    /**
     * A short name of the RDF Syntax e.g. <code>JSONLD</code>.
     * <p>
     * The name is specific to Commons RDF and carries no particular meaning 
     * except that it matches the constants like {@link #JSONLD}. 
     * 
     * @return Short name for RDF syntax
     */
    public String name();

    /**
     * The title of the RDF Syntax.
     * <p>
     * This is generally the title of the corresponding standard, 
     * e.g. <em>RDF 1.1 Turtle</em>.
     * 
     * @return Title of RDF Syntax
     */
    public String title();    
    
    /**
     * The <a href="https://tools.ietf.org/html/rfc2046">IANA media type</a> for
     * the RDF syntax.
     * <p>
     * The media type can be used as part of <code>Content-Type</code> and
     * <code>Accept</code> for <em>content negotiation</em> in the
     * <a href="https://tools.ietf.org/html/rfc7231#section-3.1.1.1">HTTP
     * protocol</a>.
     */
    public String mediaType();

    /**
     * The <a href="https://tools.ietf.org/html/rfc2046">IANA-registered</a>
     * file extension.
     * <p>
     * The file extension includes the leading period, e.g. <code>.jsonld</code>
     */
    public String fileExtension();

    /**
     * Indicate if this RDF syntax supports
     * <a href="https://www.w3.org/TR/rdf11-concepts/#section-dataset">RDF
     * Datasets</a>.
     */
    public boolean supportsDataset();
   
    /**
     * Return the RDF 1.1 serialization syntaxes.
     * <p>
     * This lists the W3C standardized RDF 1.1 syntaxes like {@link #TURTLE} and
     * {@link #JSONLD}. Note the existence of other RDF syntaxes that are not
     * included here, e.g. <a href="http://www.w3.org/TeamSubmission/n3/">N3</a> and
     * <a href="https://en.wikipedia.org/wiki/TriX_%28syntax%29">TriX</a>.
     * <p>
     * The syntaxes returned only support the {@link #mediaType()}
     * and {@link #fileExtension()} as defined in the corresponding 
     * W3C specification.
     * 
     * @return
     *      A set of the official RDF 1.1 {@link RDFSyntax}es.
     * 
     * @see <a href="https://www.w3.org/TR/rdf11-primer/#section-graph-syntax">RDF
     *      1.1 Primer</a>
     * @see org.apache.commons.rdf.experimental.RDFParser
     */

<<<<<<< HEAD
    public static Set<RDFSyntax> w3cSyntaxes() {
        return W3CRDFSyntax.syntaxes;
=======
    private RDFSyntax(final String name, final String mediaType, final String fileExtension, final boolean supportsDataset) {
        this.name = name;
        this.mediaType = mediaType;
        this.fileExtension = fileExtension;
        this.supportsDataset = supportsDataset;
>>>>>>> 0e1969a2
    }

    /**
     * Return the RDFSyntax with the specified media type.
     * <p>
     * The <code>mediaType</code> is compared in lower case, therefore it might
     * not be equal to the {@link RDFSyntax#mediaType} of the returned
     * RDFSyntax.
     * <p>
     * If the media type specifies parameters, e.g.
     * <code>text/turtle; charset=ascii</code>, only the part of the string to
     * before <code>;</code> is considered.
     * <p>
     * The list of syntaxes supported is at least those returned by
     * {@link #w3cSyntaxes()}.
     * 
     * @param mediaType
     *            The media type to match
     * @return If {@link Optional#isPresent()}, the {@link RDFSyntax} which has
     *         a matching {@link RDFSyntax#mediaType}, otherwise
     *         {@link Optional#empty()} indicating that no matching syntax was
     *         found.
     */
<<<<<<< HEAD
    public static Optional<RDFSyntax> byMediaType(String mediaType) {
        final String type = mediaType.toLowerCase(Locale.ROOT).split("\\s*;", 2)[0];
        return w3cSyntaxes().stream().filter(t -> t.mediaType().equals(type))
                .findAny();
=======
    public static Optional<RDFSyntax> byMediaType(final String mediaType) {
        final String type = mediaType.toLowerCase(Locale.ENGLISH).split("\\s*[;,]", 2)[0];
        return Arrays.stream(RDFSyntax.values()).filter(t -> t.mediaType.equals(type)).findAny();
>>>>>>> 0e1969a2
    }

    /**
     * Return the RDFSyntax with the specified file extension.
     * <p>
     * The <code>fileExtension</code> is compared in lower case, therefore it
     * might not be equal to the {@link RDFSyntax#fileExtension} of the returned
     * RDFSyntax.
     * <p>
     * The list of syntaxes supported is at least those returned by
     * {@link #w3cSyntaxes()}.
     * 
     * @param fileExtension
     *            The fileExtension to match, starting with <code>.</code>
     * @return If {@link Optional#isPresent()}, the {@link RDFSyntax} which has
     *         a matching {@link RDFSyntax#fileExtension}, otherwise
     *         {@link Optional#empty()} indicating that no matching file
     *         extension was found.
     */
<<<<<<< HEAD
    public static Optional<RDFSyntax> byFileExtension(String fileExtension) {
        final String ext = fileExtension.toLowerCase(Locale.ROOT);        
        return w3cSyntaxes().stream().filter(t -> t.fileExtension().equals(ext))
                .findAny();
=======
    public static Optional<RDFSyntax> byFileExtension(final String fileExtension) {
        final String ext = fileExtension.toLowerCase(Locale.ENGLISH);
        return Arrays.stream(RDFSyntax.values()).filter(t -> t.fileExtension.equals(ext)).findAny();
>>>>>>> 0e1969a2
    }
    
    /**
     * Compare this RDFSyntax with another object.
     * <p>
     * Two {@link RDFSyntax}es are considered equal if their
     * {@link #mediaType()}s are equal when compared as lower case strings
     * according to {@link String#toLowerCase(Locale)} with the locale
     * {@link Locale#ROOT}.
     * 
     * @param obj
     * @return
     */
    @Override
    boolean equals(Object obj);
    
    /**
     * The hash code of an RDFSyntax is equivalent to the hash code 
     * of the {@link #mediaType()} in lower case according to
     * {@link String#toLowerCase(Locale)} with the locale
     * {@link Locale#ROOT}. 
     * 
     * @return Hash code of RDFSyntax
     */
    @Override
    int hashCode();
}<|MERGE_RESOLUTION|>--- conflicted
+++ resolved
@@ -169,16 +169,8 @@
      * @see org.apache.commons.rdf.experimental.RDFParser
      */
 
-<<<<<<< HEAD
     public static Set<RDFSyntax> w3cSyntaxes() {
         return W3CRDFSyntax.syntaxes;
-=======
-    private RDFSyntax(final String name, final String mediaType, final String fileExtension, final boolean supportsDataset) {
-        this.name = name;
-        this.mediaType = mediaType;
-        this.fileExtension = fileExtension;
-        this.supportsDataset = supportsDataset;
->>>>>>> 0e1969a2
     }
 
     /**
@@ -202,16 +194,10 @@
      *         {@link Optional#empty()} indicating that no matching syntax was
      *         found.
      */
-<<<<<<< HEAD
-    public static Optional<RDFSyntax> byMediaType(String mediaType) {
+    public static Optional<RDFSyntax> byMediaType(final String mediaType) {
         final String type = mediaType.toLowerCase(Locale.ROOT).split("\\s*;", 2)[0];
         return w3cSyntaxes().stream().filter(t -> t.mediaType().equals(type))
                 .findAny();
-=======
-    public static Optional<RDFSyntax> byMediaType(final String mediaType) {
-        final String type = mediaType.toLowerCase(Locale.ENGLISH).split("\\s*[;,]", 2)[0];
-        return Arrays.stream(RDFSyntax.values()).filter(t -> t.mediaType.equals(type)).findAny();
->>>>>>> 0e1969a2
     }
 
     /**
@@ -231,16 +217,10 @@
      *         {@link Optional#empty()} indicating that no matching file
      *         extension was found.
      */
-<<<<<<< HEAD
-    public static Optional<RDFSyntax> byFileExtension(String fileExtension) {
+    public static Optional<RDFSyntax> byFileExtension(final String fileExtension) {
         final String ext = fileExtension.toLowerCase(Locale.ROOT);        
         return w3cSyntaxes().stream().filter(t -> t.fileExtension().equals(ext))
                 .findAny();
-=======
-    public static Optional<RDFSyntax> byFileExtension(final String fileExtension) {
-        final String ext = fileExtension.toLowerCase(Locale.ENGLISH);
-        return Arrays.stream(RDFSyntax.values()).filter(t -> t.fileExtension.equals(ext)).findAny();
->>>>>>> 0e1969a2
     }
     
     /**
