--- conflicted
+++ resolved
@@ -37,18 +37,10 @@
  * {@link #target(Graph)}) before calling {@link #parse()} on the returned
  * RDFParserBuilder - however methods can be called in any order.
  * <p>
-<<<<<<< HEAD
  * The call to {@link #parse()} returns a {@link Future}, allowing asynchronous
  * parse operations. Callers are recommended to check {@link Future#get()} to
  * ensure parsing completed successfully, or catch exceptions thrown during
  * parsing.
-=======
- * The call to {@link #parse()} returns a {@link Future}, allowing asynchronous parse
- * operations. This can be combined with {@link #target(Graph)}
- * allowing access to the graph before parsing has completed,
- * however callers are still recommended to to check 
- * {@link Future#get()} for any exceptions thrown during parsing.
->>>>>>> c0700de1
  * <p>
  * Setting a method that has already been set will override any existing value
  * in the returned builder - irregardless of the parameter type (e.g.
@@ -191,17 +183,12 @@
 	 * @return An {@link RDFParserBuilder} that will insert triples into the
 	 *         specified graph.
 	 */
-<<<<<<< HEAD
 	default RDFParserBuilder target(Graph graph) {		
 		return target(q -> { 
 			if (! q.getGraphName().isPresent()) { 
 				graph.add(q.asTriple());
 			}
 		});
-=======
-	default RDFParserBuilder target(Graph graph) {
-		return target(graph::add);
->>>>>>> c0700de1
 	}
 
 	RDFParserBuilder target(Consumer<Triple> tripleConsumer);
@@ -457,17 +444,11 @@
 	 * synchronous implementation MAY be blocking on the <code>parse()</code>
 	 * call and return a Future that is already {@link Future#isDone()}.
 	 * <p>
-<<<<<<< HEAD
 	 * The returned {@link Future} contains a {@link ParseResult}. 
 	 * Implementations may subclass this interface to provide any 
 	 * parser details, e.g. list of warnings. <code>null</code> is a
 	 * possible return value if no details are available, but 
 	 * parsing succeeded.
-=======
-	 * If {@link #target(Graph)} has been specified, this SHOULD be the same
-	 * {@link Graph} instance returned from {@link Future#get()} once parsing has
-	 * completed successfully.
->>>>>>> c0700de1
 	 * <p>
 	 * If an exception occurs during parsing, (e.g. {@link IOException} or
 	 * {@link org.apache.commons.rdf.simple.AbstractRDFParserBuilder.RDFParseException}), 
